lockfileVersion: '9.0'

settings:
  autoInstallPeers: true
  excludeLinksFromLockfile: false

importers:

  .:
    dependencies:
      '@dnd-kit/core':
        specifier: ^6.3.1
        version: 6.3.1(react-dom@19.1.0(react@19.1.0))(react@19.1.0)
      '@dnd-kit/modifiers':
        specifier: ^9.0.0
        version: 9.0.0(@dnd-kit/core@6.3.1(react-dom@19.1.0(react@19.1.0))(react@19.1.0))(react@19.1.0)
      '@dnd-kit/sortable':
        specifier: ^10.0.0
        version: 10.0.0(@dnd-kit/core@6.3.1(react-dom@19.1.0(react@19.1.0))(react@19.1.0))(react@19.1.0)
      '@dnd-kit/utilities':
        specifier: ^3.2.2
        version: 3.2.2(react@19.1.0)
      '@hookform/resolvers':
        specifier: ^5.2.1
        version: 5.2.1(react-hook-form@7.62.0(react@19.1.0))
      '@radix-ui/react-alert-dialog':
        specifier: ^1.1.15
        version: 1.1.15(@types/react-dom@19.1.7(@types/react@19.1.9))(@types/react@19.1.9)(react-dom@19.1.0(react@19.1.0))(react@19.1.0)
      '@radix-ui/react-avatar':
        specifier: ^1.1.10
        version: 1.1.10(@types/react-dom@19.1.7(@types/react@19.1.9))(@types/react@19.1.9)(react-dom@19.1.0(react@19.1.0))(react@19.1.0)
      '@radix-ui/react-checkbox':
        specifier: ^1.3.3
        version: 1.3.3(@types/react-dom@19.1.7(@types/react@19.1.9))(@types/react@19.1.9)(react-dom@19.1.0(react@19.1.0))(react@19.1.0)
      '@radix-ui/react-dialog':
        specifier: ^1.1.14
        version: 1.1.14(@types/react-dom@19.1.7(@types/react@19.1.9))(@types/react@19.1.9)(react-dom@19.1.0(react@19.1.0))(react@19.1.0)
      '@radix-ui/react-dropdown-menu':
        specifier: ^2.1.16
        version: 2.1.16(@types/react-dom@19.1.7(@types/react@19.1.9))(@types/react@19.1.9)(react-dom@19.1.0(react@19.1.0))(react@19.1.0)
      '@radix-ui/react-hover-card':
        specifier: ^1.1.15
        version: 1.1.15(@types/react-dom@19.1.7(@types/react@19.1.9))(@types/react@19.1.9)(react-dom@19.1.0(react@19.1.0))(react@19.1.0)
      '@radix-ui/react-icons':
        specifier: ^1.3.2
        version: 1.3.2(react@19.1.0)
      '@radix-ui/react-label':
        specifier: ^2.1.7
        version: 2.1.7(@types/react-dom@19.1.7(@types/react@19.1.9))(@types/react@19.1.9)(react-dom@19.1.0(react@19.1.0))(react@19.1.0)
      '@radix-ui/react-popover':
        specifier: ^1.1.15
        version: 1.1.15(@types/react-dom@19.1.7(@types/react@19.1.9))(@types/react@19.1.9)(react-dom@19.1.0(react@19.1.0))(react@19.1.0)
      '@radix-ui/react-progress':
        specifier: ^1.1.7
        version: 1.1.7(@types/react-dom@19.1.7(@types/react@19.1.9))(@types/react@19.1.9)(react-dom@19.1.0(react@19.1.0))(react@19.1.0)
      '@radix-ui/react-select':
        specifier: ^2.2.5
        version: 2.2.5(@types/react-dom@19.1.7(@types/react@19.1.9))(@types/react@19.1.9)(react-dom@19.1.0(react@19.1.0))(react@19.1.0)
      '@radix-ui/react-separator':
        specifier: ^1.1.7
        version: 1.1.7(@types/react-dom@19.1.7(@types/react@19.1.9))(@types/react@19.1.9)(react-dom@19.1.0(react@19.1.0))(react@19.1.0)
      '@radix-ui/react-slot':
        specifier: ^1.2.3
        version: 1.2.3(@types/react@19.1.9)(react@19.1.0)
      '@radix-ui/react-switch':
        specifier: ^1.2.6
        version: 1.2.6(@types/react-dom@19.1.7(@types/react@19.1.9))(@types/react@19.1.9)(react-dom@19.1.0(react@19.1.0))(react@19.1.0)
      '@radix-ui/react-tabs':
        specifier: ^1.1.12
        version: 1.1.12(@types/react-dom@19.1.7(@types/react@19.1.9))(@types/react@19.1.9)(react-dom@19.1.0(react@19.1.0))(react@19.1.0)
      '@radix-ui/react-toggle':
        specifier: ^1.1.10
        version: 1.1.10(@types/react-dom@19.1.7(@types/react@19.1.9))(@types/react@19.1.9)(react-dom@19.1.0(react@19.1.0))(react@19.1.0)
      '@radix-ui/react-toggle-group':
        specifier: ^1.1.11
        version: 1.1.11(@types/react-dom@19.1.7(@types/react@19.1.9))(@types/react@19.1.9)(react-dom@19.1.0(react@19.1.0))(react@19.1.0)
      '@radix-ui/react-tooltip':
        specifier: ^1.2.8
        version: 1.2.8(@types/react-dom@19.1.7(@types/react@19.1.9))(@types/react@19.1.9)(react-dom@19.1.0(react@19.1.0))(react@19.1.0)
      '@t3-oss/env-nextjs':
        specifier: ^0.13.8
        version: 0.13.8(typescript@5.9.2)(zod@4.0.14)
      '@tabler/icons-react':
        specifier: ^3.34.1
        version: 3.34.1(react@19.1.0)
      '@tanstack/react-query':
        specifier: ^5.84.1
        version: 5.84.1(react@19.1.0)
      '@tanstack/react-query-devtools':
        specifier: ^5.84.1
        version: 5.84.1(@tanstack/react-query@5.84.1(react@19.1.0))(react@19.1.0)
      '@tanstack/react-table':
        specifier: ^8.21.3
        version: 8.21.3(react-dom@19.1.0(react@19.1.0))(react@19.1.0)
      '@types/d3':
        specifier: ^7.4.3
        version: 7.4.3
      '@types/html2canvas':
        specifier: ^1.0.0
        version: 1.0.0
      '@types/jspdf':
        specifier: ^2.0.0
        version: 2.0.0
      '@types/xlsx':
        specifier: ^0.0.36
        version: 0.0.36
      class-variance-authority:
        specifier: ^0.7.1
        version: 0.7.1
      clsx:
        specifier: ^2.1.1
        version: 2.1.1
      cmdk:
        specifier: ^1.1.1
        version: 1.1.1(@types/react-dom@19.1.7(@types/react@19.1.9))(@types/react@19.1.9)(react-dom@19.1.0(react@19.1.0))(react@19.1.0)
      d3:
        specifier: ^7.9.0
        version: 7.9.0
      date-fns:
        specifier: ^4.1.0
        version: 4.1.0
      html2canvas-pro:
        specifier: ^1.5.11
        version: 1.5.11
      jspdf:
        specifier: ^2.5.1
        version: 2.5.2
      jwt-decode:
        specifier: ^4.0.0
        version: 4.0.0
      lucide-react:
        specifier: ^0.536.0
        version: 0.536.0(react@19.1.0)
      next:
        specifier: 15.4.5
        version: 15.4.5(react-dom@19.1.0(react@19.1.0))(react@19.1.0)
      next-auth:
        specifier: ^4.24.11
        version: 4.24.11(next@15.4.5(react-dom@19.1.0(react@19.1.0))(react@19.1.0))(react-dom@19.1.0(react@19.1.0))(react@19.1.0)
      next-themes:
        specifier: ^0.4.6
        version: 0.4.6(react-dom@19.1.0(react@19.1.0))(react@19.1.0)
      openapi-fetch:
        specifier: ^0.14.0
        version: 0.14.0
      openapi-react-query:
        specifier: ^0.5.0
        version: 0.5.0(@tanstack/react-query@5.84.1(react@19.1.0))(openapi-fetch@0.14.0)
      react:
        specifier: 19.1.0
        version: 19.1.0
<<<<<<< HEAD
      react-calendar:
        specifier: ^6.0.0
        version: 6.0.0(@types/react@19.1.9)(react-dom@19.1.0(react@19.1.0))(react@19.1.0)
=======
>>>>>>> 2c9cdd69
      react-day-picker:
        specifier: ^9.10.0
        version: 9.10.0(react@19.1.0)
      react-dom:
        specifier: 19.1.0
        version: 19.1.0(react@19.1.0)
      react-dropzone:
        specifier: ^14.3.8
        version: 14.3.8(react@19.1.0)
      react-hook-form:
        specifier: ^7.62.0
        version: 7.62.0(react@19.1.0)
      recharts:
        specifier: ^2.15.4
        version: 2.15.4(react-dom@19.1.0(react@19.1.0))(react@19.1.0)
      sonner:
        specifier: ^2.0.7
        version: 2.0.7(react-dom@19.1.0(react@19.1.0))(react@19.1.0)
      tailwind-merge:
        specifier: ^3.3.1
        version: 3.3.1
      use-debounce:
        specifier: ^10.0.5
        version: 10.0.5(react@19.1.0)
      vaul:
        specifier: ^1.1.2
        version: 1.1.2(@types/react-dom@19.1.7(@types/react@19.1.9))(@types/react@19.1.9)(react-dom@19.1.0(react@19.1.0))(react@19.1.0)
      xlsx:
        specifier: ^0.18.5
        version: 0.18.5
      zod:
        specifier: ^4.0.14
        version: 4.0.14
    devDependencies:
      '@eslint/eslintrc':
        specifier: ^3
        version: 3.3.1
      '@tailwindcss/postcss':
        specifier: ^4
        version: 4.1.11
      '@types/node':
        specifier: ^20
        version: 20.19.9
      '@types/react':
        specifier: ^19
        version: 19.1.9
      '@types/react-dom':
        specifier: ^19
        version: 19.1.7(@types/react@19.1.9)
      eslint:
        specifier: ^9
        version: 9.32.0(jiti@2.5.1)
      eslint-config-next:
        specifier: 15.4.5
        version: 15.4.5(eslint@9.32.0(jiti@2.5.1))(typescript@5.9.2)
      openapi-typescript:
        specifier: ^7.9.1
        version: 7.9.1(typescript@5.9.2)
      tailwindcss:
        specifier: ^4
        version: 4.1.11
      tw-animate-css:
        specifier: ^1.3.6
        version: 1.3.6
      typescript:
        specifier: ^5
        version: 5.9.2

packages:

  '@alloc/quick-lru@5.2.0':
    resolution: {integrity: sha512-UrcABB+4bUrFABwbluTIBErXwvbsU/V7TZWfmbgJfbkwiBuziS9gxdODUyuiecfdGQ85jglMW6juS3+z5TsKLw==}
    engines: {node: '>=10'}

  '@ampproject/remapping@2.3.0':
    resolution: {integrity: sha512-30iZtAPgz+LTIYoeivqYo853f02jBYSd5uGnGpkFV0M3xOt9aN73erkgYAmZU43x4VfqcnLxW9Kpg3R5LC4YYw==}
    engines: {node: '>=6.0.0'}

  '@babel/code-frame@7.27.1':
    resolution: {integrity: sha512-cjQ7ZlQ0Mv3b47hABuTevyTuYN4i+loJKGeV9flcCgIK37cCXRh+L1bd3iBHlynerhQ7BhCkn2BPbQUL+rGqFg==}
    engines: {node: '>=6.9.0'}

  '@babel/helper-validator-identifier@7.27.1':
    resolution: {integrity: sha512-D2hP9eA+Sqx1kBZgzxZh0y1trbuU+JoDkiEwqhQ36nodYqJwyEIhPSdMNd7lOm/4io72luTPWH20Yda0xOuUow==}
    engines: {node: '>=6.9.0'}

  '@babel/runtime@7.28.3':
    resolution: {integrity: sha512-9uIQ10o0WGdpP6GDhXcdOJPJuDgFtIDtN/9+ArJQ2NAfAmiuhTQdzkaTGR33v43GYS2UrSA0eX2pPPHoFVvpxA==}
    engines: {node: '>=6.9.0'}

  '@date-fns/tz@1.4.1':
    resolution: {integrity: sha512-P5LUNhtbj6YfI3iJjw5EL9eUAG6OitD0W3fWQcpQjDRc/QIsL0tRNuO1PcDvPccWL1fSTXXdE1ds+l95DV/OFA==}

  '@dnd-kit/accessibility@3.1.1':
    resolution: {integrity: sha512-2P+YgaXF+gRsIihwwY1gCsQSYnu9Zyj2py8kY5fFvUM1qm2WA2u639R6YNVfU4GWr+ZM5mqEsfHZZLoRONbemw==}
    peerDependencies:
      react: '>=16.8.0'

  '@dnd-kit/core@6.3.1':
    resolution: {integrity: sha512-xkGBRQQab4RLwgXxoqETICr6S5JlogafbhNsidmrkVv2YRs5MLwpjoF2qpiGjQt8S9AoxtIV603s0GIUpY5eYQ==}
    peerDependencies:
      react: '>=16.8.0'
      react-dom: '>=16.8.0'

  '@dnd-kit/modifiers@9.0.0':
    resolution: {integrity: sha512-ybiLc66qRGuZoC20wdSSG6pDXFikui/dCNGthxv4Ndy8ylErY0N3KVxY2bgo7AWwIbxDmXDg3ylAFmnrjcbVvw==}
    peerDependencies:
      '@dnd-kit/core': ^6.3.0
      react: '>=16.8.0'

  '@dnd-kit/sortable@10.0.0':
    resolution: {integrity: sha512-+xqhmIIzvAYMGfBYYnbKuNicfSsk4RksY2XdmJhT+HAC01nix6fHCztU68jooFiMUB01Ky3F0FyOvhG/BZrWkg==}
    peerDependencies:
      '@dnd-kit/core': ^6.3.0
      react: '>=16.8.0'

  '@dnd-kit/utilities@3.2.2':
    resolution: {integrity: sha512-+MKAJEOfaBe5SmV6t34p80MMKhjvUz0vRrvVJbPT0WElzaOJ/1xs+D+KDv+tD/NE5ujfrChEcshd4fLn0wpiqg==}
    peerDependencies:
      react: '>=16.8.0'

  '@emnapi/core@1.4.5':
    resolution: {integrity: sha512-XsLw1dEOpkSX/WucdqUhPWP7hDxSvZiY+fsUC14h+FtQ2Ifni4znbBt8punRX+Uj2JG/uDb8nEHVKvrVlvdZ5Q==}

  '@emnapi/runtime@1.4.5':
    resolution: {integrity: sha512-++LApOtY0pEEz1zrd9vy1/zXVaVJJ/EbAF3u0fXIzPJEDtnITsBGbbK0EkM72amhl/R5b+5xx0Y/QhcVOpuulg==}

  '@emnapi/wasi-threads@1.0.4':
    resolution: {integrity: sha512-PJR+bOmMOPH8AtcTGAyYNiuJ3/Fcoj2XN/gBEWzDIKh254XO+mM9XoXHk5GNEhodxeMznbg7BlRojVbKN+gC6g==}

  '@eslint-community/eslint-utils@4.7.0':
    resolution: {integrity: sha512-dyybb3AcajC7uha6CvhdVRJqaKyn7w2YKqKyAN37NKYgZT36w+iRb0Dymmc5qEJ549c/S31cMMSFd75bteCpCw==}
    engines: {node: ^12.22.0 || ^14.17.0 || >=16.0.0}
    peerDependencies:
      eslint: ^6.0.0 || ^7.0.0 || >=8.0.0

  '@eslint-community/regexpp@4.12.1':
    resolution: {integrity: sha512-CCZCDJuduB9OUkFkY2IgppNZMi2lBQgD2qzwXkEia16cge2pijY/aXi96CJMquDMn3nJdlPV1A5KrJEXwfLNzQ==}
    engines: {node: ^12.0.0 || ^14.0.0 || >=16.0.0}

  '@eslint/config-array@0.21.0':
    resolution: {integrity: sha512-ENIdc4iLu0d93HeYirvKmrzshzofPw6VkZRKQGe9Nv46ZnWUzcF1xV01dcvEg/1wXUR61OmmlSfyeyO7EvjLxQ==}
    engines: {node: ^18.18.0 || ^20.9.0 || >=21.1.0}

  '@eslint/config-helpers@0.3.0':
    resolution: {integrity: sha512-ViuymvFmcJi04qdZeDc2whTHryouGcDlaxPqarTD0ZE10ISpxGUVZGZDx4w01upyIynL3iu6IXH2bS1NhclQMw==}
    engines: {node: ^18.18.0 || ^20.9.0 || >=21.1.0}

  '@eslint/core@0.15.1':
    resolution: {integrity: sha512-bkOp+iumZCCbt1K1CmWf0R9pM5yKpDv+ZXtvSyQpudrI9kuFLp+bM2WOPXImuD/ceQuaa8f5pj93Y7zyECIGNA==}
    engines: {node: ^18.18.0 || ^20.9.0 || >=21.1.0}

  '@eslint/eslintrc@3.3.1':
    resolution: {integrity: sha512-gtF186CXhIl1p4pJNGZw8Yc6RlshoePRvE0X91oPGb3vZ8pM3qOS9W9NGPat9LziaBV7XrJWGylNQXkGcnM3IQ==}
    engines: {node: ^18.18.0 || ^20.9.0 || >=21.1.0}

  '@eslint/js@9.32.0':
    resolution: {integrity: sha512-BBpRFZK3eX6uMLKz8WxFOBIFFcGFJ/g8XuwjTHCqHROSIsopI+ddn/d5Cfh36+7+e5edVS8dbSHnBNhrLEX0zg==}
    engines: {node: ^18.18.0 || ^20.9.0 || >=21.1.0}

  '@eslint/object-schema@2.1.6':
    resolution: {integrity: sha512-RBMg5FRL0I0gs51M/guSAj5/e14VQ4tpZnQNWwuDT66P14I43ItmPfIZRhO9fUVIPOAQXU47atlywZ/czoqFPA==}
    engines: {node: ^18.18.0 || ^20.9.0 || >=21.1.0}

  '@eslint/plugin-kit@0.3.4':
    resolution: {integrity: sha512-Ul5l+lHEcw3L5+k8POx6r74mxEYKG5kOb6Xpy2gCRW6zweT6TEhAf8vhxGgjhqrd/VO/Dirhsb+1hNpD1ue9hw==}
    engines: {node: ^18.18.0 || ^20.9.0 || >=21.1.0}

  '@floating-ui/core@1.7.3':
    resolution: {integrity: sha512-sGnvb5dmrJaKEZ+LDIpguvdX3bDlEllmv4/ClQ9awcmCZrlx5jQyyMWFM5kBI+EyNOCDDiKk8il0zeuX3Zlg/w==}

  '@floating-ui/dom@1.7.3':
    resolution: {integrity: sha512-uZA413QEpNuhtb3/iIKoYMSK07keHPYeXF02Zhd6e213j+d1NamLix/mCLxBUDW/Gx52sPH2m+chlUsyaBs/Ag==}

  '@floating-ui/react-dom@2.1.5':
    resolution: {integrity: sha512-HDO/1/1oH9fjj4eLgegrlH3dklZpHtUYYFiVwMUwfGvk9jWDRWqkklA2/NFScknrcNSspbV868WjXORvreDX+Q==}
    peerDependencies:
      react: '>=16.8.0'
      react-dom: '>=16.8.0'

  '@floating-ui/utils@0.2.10':
    resolution: {integrity: sha512-aGTxbpbg8/b5JfU1HXSrbH3wXZuLPJcNEcZQFMxLs3oSzgtVu6nFPkbbGGUvBcUjKV2YyB9Wxxabo+HEH9tcRQ==}

  '@hookform/resolvers@5.2.1':
    resolution: {integrity: sha512-u0+6X58gkjMcxur1wRWokA7XsiiBJ6aK17aPZxhkoYiK5J+HcTx0Vhu9ovXe6H+dVpO6cjrn2FkJTryXEMlryQ==}
    peerDependencies:
      react-hook-form: ^7.55.0

  '@humanfs/core@0.19.1':
    resolution: {integrity: sha512-5DyQ4+1JEUzejeK1JGICcideyfUbGixgS9jNgex5nqkW+cY7WZhxBigmieN5Qnw9ZosSNVC9KQKyb+GUaGyKUA==}
    engines: {node: '>=18.18.0'}

  '@humanfs/node@0.16.6':
    resolution: {integrity: sha512-YuI2ZHQL78Q5HbhDiBA1X4LmYdXCKCMQIfw0pw7piHJwyREFebJUvrQN4cMssyES6x+vfUbx1CIpaQUKYdQZOw==}
    engines: {node: '>=18.18.0'}

  '@humanwhocodes/module-importer@1.0.1':
    resolution: {integrity: sha512-bxveV4V8v5Yb4ncFTT3rPSgZBOpCkjfK0y4oVVVJwIuDVBRMDXrPyXRL988i5ap9m9bnyEEjWfm5WkBmtffLfA==}
    engines: {node: '>=12.22'}

  '@humanwhocodes/retry@0.3.1':
    resolution: {integrity: sha512-JBxkERygn7Bv/GbN5Rv8Ul6LVknS+5Bp6RgDC/O8gEBU/yeH5Ui5C/OlWrTb6qct7LjjfT6Re2NxB0ln0yYybA==}
    engines: {node: '>=18.18'}

  '@humanwhocodes/retry@0.4.3':
    resolution: {integrity: sha512-bV0Tgo9K4hfPCek+aMAn81RppFKv2ySDQeMoSZuvTASywNTnVJCArCZE2FWqpvIatKu7VMRLWlR1EazvVhDyhQ==}
    engines: {node: '>=18.18'}

  '@img/sharp-darwin-arm64@0.34.3':
    resolution: {integrity: sha512-ryFMfvxxpQRsgZJqBd4wsttYQbCxsJksrv9Lw/v798JcQ8+w84mBWuXwl+TT0WJ/WrYOLaYpwQXi3sA9nTIaIg==}
    engines: {node: ^18.17.0 || ^20.3.0 || >=21.0.0}
    cpu: [arm64]
    os: [darwin]

  '@img/sharp-darwin-x64@0.34.3':
    resolution: {integrity: sha512-yHpJYynROAj12TA6qil58hmPmAwxKKC7reUqtGLzsOHfP7/rniNGTL8tjWX6L3CTV4+5P4ypcS7Pp+7OB+8ihA==}
    engines: {node: ^18.17.0 || ^20.3.0 || >=21.0.0}
    cpu: [x64]
    os: [darwin]

  '@img/sharp-libvips-darwin-arm64@1.2.0':
    resolution: {integrity: sha512-sBZmpwmxqwlqG9ueWFXtockhsxefaV6O84BMOrhtg/YqbTaRdqDE7hxraVE3y6gVM4eExmfzW4a8el9ArLeEiQ==}
    cpu: [arm64]
    os: [darwin]

  '@img/sharp-libvips-darwin-x64@1.2.0':
    resolution: {integrity: sha512-M64XVuL94OgiNHa5/m2YvEQI5q2cl9d/wk0qFTDVXcYzi43lxuiFTftMR1tOnFQovVXNZJ5TURSDK2pNe9Yzqg==}
    cpu: [x64]
    os: [darwin]

  '@img/sharp-libvips-linux-arm64@1.2.0':
    resolution: {integrity: sha512-RXwd0CgG+uPRX5YYrkzKyalt2OJYRiJQ8ED/fi1tq9WQW2jsQIn0tqrlR5l5dr/rjqq6AHAxURhj2DVjyQWSOA==}
    cpu: [arm64]
    os: [linux]

  '@img/sharp-libvips-linux-arm@1.2.0':
    resolution: {integrity: sha512-mWd2uWvDtL/nvIzThLq3fr2nnGfyr/XMXlq8ZJ9WMR6PXijHlC3ksp0IpuhK6bougvQrchUAfzRLnbsen0Cqvw==}
    cpu: [arm]
    os: [linux]

  '@img/sharp-libvips-linux-ppc64@1.2.0':
    resolution: {integrity: sha512-Xod/7KaDDHkYu2phxxfeEPXfVXFKx70EAFZ0qyUdOjCcxbjqyJOEUpDe6RIyaunGxT34Anf9ue/wuWOqBW2WcQ==}
    cpu: [ppc64]
    os: [linux]

  '@img/sharp-libvips-linux-s390x@1.2.0':
    resolution: {integrity: sha512-eMKfzDxLGT8mnmPJTNMcjfO33fLiTDsrMlUVcp6b96ETbnJmd4uvZxVJSKPQfS+odwfVaGifhsB07J1LynFehw==}
    cpu: [s390x]
    os: [linux]

  '@img/sharp-libvips-linux-x64@1.2.0':
    resolution: {integrity: sha512-ZW3FPWIc7K1sH9E3nxIGB3y3dZkpJlMnkk7z5tu1nSkBoCgw2nSRTFHI5pB/3CQaJM0pdzMF3paf9ckKMSE9Tg==}
    cpu: [x64]
    os: [linux]

  '@img/sharp-libvips-linuxmusl-arm64@1.2.0':
    resolution: {integrity: sha512-UG+LqQJbf5VJ8NWJ5Z3tdIe/HXjuIdo4JeVNADXBFuG7z9zjoegpzzGIyV5zQKi4zaJjnAd2+g2nna8TZvuW9Q==}
    cpu: [arm64]
    os: [linux]

  '@img/sharp-libvips-linuxmusl-x64@1.2.0':
    resolution: {integrity: sha512-SRYOLR7CXPgNze8akZwjoGBoN1ThNZoqpOgfnOxmWsklTGVfJiGJoC/Lod7aNMGA1jSsKWM1+HRX43OP6p9+6Q==}
    cpu: [x64]
    os: [linux]

  '@img/sharp-linux-arm64@0.34.3':
    resolution: {integrity: sha512-QdrKe3EvQrqwkDrtuTIjI0bu6YEJHTgEeqdzI3uWJOH6G1O8Nl1iEeVYRGdj1h5I21CqxSvQp1Yv7xeU3ZewbA==}
    engines: {node: ^18.17.0 || ^20.3.0 || >=21.0.0}
    cpu: [arm64]
    os: [linux]

  '@img/sharp-linux-arm@0.34.3':
    resolution: {integrity: sha512-oBK9l+h6KBN0i3dC8rYntLiVfW8D8wH+NPNT3O/WBHeW0OQWCjfWksLUaPidsrDKpJgXp3G3/hkmhptAW0I3+A==}
    engines: {node: ^18.17.0 || ^20.3.0 || >=21.0.0}
    cpu: [arm]
    os: [linux]

  '@img/sharp-linux-ppc64@0.34.3':
    resolution: {integrity: sha512-GLtbLQMCNC5nxuImPR2+RgrviwKwVql28FWZIW1zWruy6zLgA5/x2ZXk3mxj58X/tszVF69KK0Is83V8YgWhLA==}
    engines: {node: ^18.17.0 || ^20.3.0 || >=21.0.0}
    cpu: [ppc64]
    os: [linux]

  '@img/sharp-linux-s390x@0.34.3':
    resolution: {integrity: sha512-3gahT+A6c4cdc2edhsLHmIOXMb17ltffJlxR0aC2VPZfwKoTGZec6u5GrFgdR7ciJSsHT27BD3TIuGcuRT0KmQ==}
    engines: {node: ^18.17.0 || ^20.3.0 || >=21.0.0}
    cpu: [s390x]
    os: [linux]

  '@img/sharp-linux-x64@0.34.3':
    resolution: {integrity: sha512-8kYso8d806ypnSq3/Ly0QEw90V5ZoHh10yH0HnrzOCr6DKAPI6QVHvwleqMkVQ0m+fc7EH8ah0BB0QPuWY6zJQ==}
    engines: {node: ^18.17.0 || ^20.3.0 || >=21.0.0}
    cpu: [x64]
    os: [linux]

  '@img/sharp-linuxmusl-arm64@0.34.3':
    resolution: {integrity: sha512-vAjbHDlr4izEiXM1OTggpCcPg9tn4YriK5vAjowJsHwdBIdx0fYRsURkxLG2RLm9gyBq66gwtWI8Gx0/ov+JKQ==}
    engines: {node: ^18.17.0 || ^20.3.0 || >=21.0.0}
    cpu: [arm64]
    os: [linux]

  '@img/sharp-linuxmusl-x64@0.34.3':
    resolution: {integrity: sha512-gCWUn9547K5bwvOn9l5XGAEjVTTRji4aPTqLzGXHvIr6bIDZKNTA34seMPgM0WmSf+RYBH411VavCejp3PkOeQ==}
    engines: {node: ^18.17.0 || ^20.3.0 || >=21.0.0}
    cpu: [x64]
    os: [linux]

  '@img/sharp-wasm32@0.34.3':
    resolution: {integrity: sha512-+CyRcpagHMGteySaWos8IbnXcHgfDn7pO2fiC2slJxvNq9gDipYBN42/RagzctVRKgxATmfqOSulgZv5e1RdMg==}
    engines: {node: ^18.17.0 || ^20.3.0 || >=21.0.0}
    cpu: [wasm32]

  '@img/sharp-win32-arm64@0.34.3':
    resolution: {integrity: sha512-MjnHPnbqMXNC2UgeLJtX4XqoVHHlZNd+nPt1kRPmj63wURegwBhZlApELdtxM2OIZDRv/DFtLcNhVbd1z8GYXQ==}
    engines: {node: ^18.17.0 || ^20.3.0 || >=21.0.0}
    cpu: [arm64]
    os: [win32]

  '@img/sharp-win32-ia32@0.34.3':
    resolution: {integrity: sha512-xuCdhH44WxuXgOM714hn4amodJMZl3OEvf0GVTm0BEyMeA2to+8HEdRPShH0SLYptJY1uBw+SCFP9WVQi1Q/cw==}
    engines: {node: ^18.17.0 || ^20.3.0 || >=21.0.0}
    cpu: [ia32]
    os: [win32]

  '@img/sharp-win32-x64@0.34.3':
    resolution: {integrity: sha512-OWwz05d++TxzLEv4VnsTz5CmZ6mI6S05sfQGEMrNrQcOEERbX46332IvE7pO/EUiw7jUrrS40z/M7kPyjfl04g==}
    engines: {node: ^18.17.0 || ^20.3.0 || >=21.0.0}
    cpu: [x64]
    os: [win32]

  '@isaacs/fs-minipass@4.0.1':
    resolution: {integrity: sha512-wgm9Ehl2jpeqP3zw/7mo3kRHFp5MEDhqAdwy1fTGkHAwnkGOVsgpvQhL8B5n1qlb01jV3n/bI0ZfZp5lWA1k4w==}
    engines: {node: '>=18.0.0'}

  '@jridgewell/gen-mapping@0.3.12':
    resolution: {integrity: sha512-OuLGC46TjB5BbN1dH8JULVVZY4WTdkF7tV9Ys6wLL1rubZnCMstOhNHueU5bLCrnRuDhKPDM4g6sw4Bel5Gzqg==}

  '@jridgewell/resolve-uri@3.1.2':
    resolution: {integrity: sha512-bRISgCIjP20/tbWSPWMEi54QVPRZExkuD9lJL+UIxUKtwVJA8wW1Trb1jMs1RFXo1CBTNZ/5hpC9QvmKWdopKw==}
    engines: {node: '>=6.0.0'}

  '@jridgewell/sourcemap-codec@1.5.4':
    resolution: {integrity: sha512-VT2+G1VQs/9oz078bLrYbecdZKs912zQlkelYpuf+SXF+QvZDYJlbx/LSx+meSAwdDFnF8FVXW92AVjjkVmgFw==}

  '@jridgewell/trace-mapping@0.3.29':
    resolution: {integrity: sha512-uw6guiW/gcAGPDhLmd77/6lW8QLeiV5RUTsAX46Db6oLhGaVj4lhnPwb184s1bkc8kdVg/+h988dro8GRDpmYQ==}

  '@napi-rs/wasm-runtime@0.2.12':
    resolution: {integrity: sha512-ZVWUcfwY4E/yPitQJl481FjFo3K22D6qF0DuFH6Y/nbnE11GY5uguDxZMGXPQ8WQ0128MXQD7TnfHyK4oWoIJQ==}

  '@next/env@15.4.5':
    resolution: {integrity: sha512-ruM+q2SCOVCepUiERoxOmZY9ZVoecR3gcXNwCYZRvQQWRjhOiPJGmQ2fAiLR6YKWXcSAh7G79KEFxN3rwhs4LQ==}

  '@next/eslint-plugin-next@15.4.5':
    resolution: {integrity: sha512-YhbrlbEt0m4jJnXHMY/cCUDBAWgd5SaTa5mJjzOt82QwflAFfW/h3+COp2TfVSzhmscIZ5sg2WXt3MLziqCSCw==}

  '@next/swc-darwin-arm64@15.4.5':
    resolution: {integrity: sha512-84dAN4fkfdC7nX6udDLz9GzQlMUwEMKD7zsseXrl7FTeIItF8vpk1lhLEnsotiiDt+QFu3O1FVWnqwcRD2U3KA==}
    engines: {node: '>= 10'}
    cpu: [arm64]
    os: [darwin]

  '@next/swc-darwin-x64@15.4.5':
    resolution: {integrity: sha512-CL6mfGsKuFSyQjx36p2ftwMNSb8PQog8y0HO/ONLdQqDql7x3aJb/wB+LA651r4we2pp/Ck+qoRVUeZZEvSurA==}
    engines: {node: '>= 10'}
    cpu: [x64]
    os: [darwin]

  '@next/swc-linux-arm64-gnu@15.4.5':
    resolution: {integrity: sha512-1hTVd9n6jpM/thnDc5kYHD1OjjWYpUJrJxY4DlEacT7L5SEOXIifIdTye6SQNNn8JDZrcN+n8AWOmeJ8u3KlvQ==}
    engines: {node: '>= 10'}
    cpu: [arm64]
    os: [linux]

  '@next/swc-linux-arm64-musl@15.4.5':
    resolution: {integrity: sha512-4W+D/nw3RpIwGrqpFi7greZ0hjrCaioGErI7XHgkcTeWdZd146NNu1s4HnaHonLeNTguKnL2Urqvj28UJj6Gqw==}
    engines: {node: '>= 10'}
    cpu: [arm64]
    os: [linux]

  '@next/swc-linux-x64-gnu@15.4.5':
    resolution: {integrity: sha512-N6Mgdxe/Cn2K1yMHge6pclffkxzbSGOydXVKYOjYqQXZYjLCfN/CuFkaYDeDHY2VBwSHyM2fUjYBiQCIlxIKDA==}
    engines: {node: '>= 10'}
    cpu: [x64]
    os: [linux]

  '@next/swc-linux-x64-musl@15.4.5':
    resolution: {integrity: sha512-YZ3bNDrS8v5KiqgWE0xZQgtXgCTUacgFtnEgI4ccotAASwSvcMPDLua7BWLuTfucoRv6mPidXkITJLd8IdJplQ==}
    engines: {node: '>= 10'}
    cpu: [x64]
    os: [linux]

  '@next/swc-win32-arm64-msvc@15.4.5':
    resolution: {integrity: sha512-9Wr4t9GkZmMNcTVvSloFtjzbH4vtT4a8+UHqDoVnxA5QyfWe6c5flTH1BIWPGNWSUlofc8dVJAE7j84FQgskvQ==}
    engines: {node: '>= 10'}
    cpu: [arm64]
    os: [win32]

  '@next/swc-win32-x64-msvc@15.4.5':
    resolution: {integrity: sha512-voWk7XtGvlsP+w8VBz7lqp8Y+dYw/MTI4KeS0gTVtfdhdJ5QwhXLmNrndFOin/MDoCvUaLWMkYKATaCoUkt2/A==}
    engines: {node: '>= 10'}
    cpu: [x64]
    os: [win32]

  '@nodelib/fs.scandir@2.1.5':
    resolution: {integrity: sha512-vq24Bq3ym5HEQm2NKCr3yXDwjc7vTsEThRDnkp2DK9p1uqLR+DHurm/NOTo0KG7HYHU7eppKZj3MyqYuMBf62g==}
    engines: {node: '>= 8'}

  '@nodelib/fs.stat@2.0.5':
    resolution: {integrity: sha512-RkhPPp2zrqDAQA/2jNhnztcPAlv64XdhIp7a7454A5ovI7Bukxgt7MX7udwAu3zg1DcpPU0rz3VV1SeaqvY4+A==}
    engines: {node: '>= 8'}

  '@nodelib/fs.walk@1.2.8':
    resolution: {integrity: sha512-oGB+UxlgWcgQkgwo8GcEGwemoTFt3FIO9ababBmaGwXIoBKZ+GTy0pP185beGg7Llih/NSHSV2XAs1lnznocSg==}
    engines: {node: '>= 8'}

  '@nolyfill/is-core-module@1.0.39':
    resolution: {integrity: sha512-nn5ozdjYQpUCZlWGuxcJY/KpxkWQs4DcbMCmKojjyrYDEAGy4Ce19NN4v5MduafTwJlbKc99UA8YhSVqq9yPZA==}
    engines: {node: '>=12.4.0'}

  '@panva/hkdf@1.2.1':
    resolution: {integrity: sha512-6oclG6Y3PiDFcoyk8srjLfVKyMfVCKJ27JwNPViuXziFpmdz+MZnZN/aKY0JGXgYuO/VghU0jcOAZgWXZ1Dmrw==}

  '@radix-ui/number@1.1.1':
    resolution: {integrity: sha512-MkKCwxlXTgz6CFoJx3pCwn07GKp36+aZyu/u2Ln2VrA5DcdyCZkASEDBTd8x5whTQQL5CiYf4prXKLcgQdv29g==}

  '@radix-ui/primitive@1.1.2':
    resolution: {integrity: sha512-XnbHrrprsNqZKQhStrSwgRUQzoCI1glLzdw79xiZPoofhGICeZRSQ3dIxAKH1gb3OHfNf4d6f+vAv3kil2eggA==}

  '@radix-ui/primitive@1.1.3':
    resolution: {integrity: sha512-JTF99U/6XIjCBo0wqkU5sK10glYe27MRRsfwoiq5zzOEZLHU3A3KCMa5X/azekYRCJ0HlwI0crAXS/5dEHTzDg==}

  '@radix-ui/react-alert-dialog@1.1.15':
    resolution: {integrity: sha512-oTVLkEw5GpdRe29BqJ0LSDFWI3qu0vR1M0mUkOQWDIUnY/QIkLpgDMWuKxP94c2NAC2LGcgVhG1ImF3jkZ5wXw==}
    peerDependencies:
      '@types/react': '*'
      '@types/react-dom': '*'
      react: ^16.8 || ^17.0 || ^18.0 || ^19.0 || ^19.0.0-rc
      react-dom: ^16.8 || ^17.0 || ^18.0 || ^19.0 || ^19.0.0-rc
    peerDependenciesMeta:
      '@types/react':
        optional: true
      '@types/react-dom':
        optional: true

  '@radix-ui/react-arrow@1.1.7':
    resolution: {integrity: sha512-F+M1tLhO+mlQaOWspE8Wstg+z6PwxwRd8oQ8IXceWz92kfAmalTRf0EjrouQeo7QssEPfCn05B4Ihs1K9WQ/7w==}
    peerDependencies:
      '@types/react': '*'
      '@types/react-dom': '*'
      react: ^16.8 || ^17.0 || ^18.0 || ^19.0 || ^19.0.0-rc
      react-dom: ^16.8 || ^17.0 || ^18.0 || ^19.0 || ^19.0.0-rc
    peerDependenciesMeta:
      '@types/react':
        optional: true
      '@types/react-dom':
        optional: true

  '@radix-ui/react-avatar@1.1.10':
    resolution: {integrity: sha512-V8piFfWapM5OmNCXTzVQY+E1rDa53zY+MQ4Y7356v4fFz6vqCyUtIz2rUD44ZEdwg78/jKmMJHj07+C/Z/rcog==}
    peerDependencies:
      '@types/react': '*'
      '@types/react-dom': '*'
      react: ^16.8 || ^17.0 || ^18.0 || ^19.0 || ^19.0.0-rc
      react-dom: ^16.8 || ^17.0 || ^18.0 || ^19.0 || ^19.0.0-rc
    peerDependenciesMeta:
      '@types/react':
        optional: true
      '@types/react-dom':
        optional: true

  '@radix-ui/react-checkbox@1.3.3':
    resolution: {integrity: sha512-wBbpv+NQftHDdG86Qc0pIyXk5IR3tM8Vd0nWLKDcX8nNn4nXFOFwsKuqw2okA/1D/mpaAkmuyndrPJTYDNZtFw==}
    peerDependencies:
      '@types/react': '*'
      '@types/react-dom': '*'
      react: ^16.8 || ^17.0 || ^18.0 || ^19.0 || ^19.0.0-rc
      react-dom: ^16.8 || ^17.0 || ^18.0 || ^19.0 || ^19.0.0-rc
    peerDependenciesMeta:
      '@types/react':
        optional: true
      '@types/react-dom':
        optional: true

  '@radix-ui/react-collection@1.1.7':
    resolution: {integrity: sha512-Fh9rGN0MoI4ZFUNyfFVNU4y9LUz93u9/0K+yLgA2bwRojxM8JU1DyvvMBabnZPBgMWREAJvU2jjVzq+LrFUglw==}
    peerDependencies:
      '@types/react': '*'
      '@types/react-dom': '*'
      react: ^16.8 || ^17.0 || ^18.0 || ^19.0 || ^19.0.0-rc
      react-dom: ^16.8 || ^17.0 || ^18.0 || ^19.0 || ^19.0.0-rc
    peerDependenciesMeta:
      '@types/react':
        optional: true
      '@types/react-dom':
        optional: true

  '@radix-ui/react-compose-refs@1.1.2':
    resolution: {integrity: sha512-z4eqJvfiNnFMHIIvXP3CY57y2WJs5g2v3X0zm9mEJkrkNv4rDxu+sg9Jh8EkXyeqBkB7SOcboo9dMVqhyrACIg==}
    peerDependencies:
      '@types/react': '*'
      react: ^16.8 || ^17.0 || ^18.0 || ^19.0 || ^19.0.0-rc
    peerDependenciesMeta:
      '@types/react':
        optional: true

  '@radix-ui/react-context@1.1.2':
    resolution: {integrity: sha512-jCi/QKUM2r1Ju5a3J64TH2A5SpKAgh0LpknyqdQ4m6DCV0xJ2HG1xARRwNGPQfi1SLdLWZ1OJz6F4OMBBNiGJA==}
    peerDependencies:
      '@types/react': '*'
      react: ^16.8 || ^17.0 || ^18.0 || ^19.0 || ^19.0.0-rc
    peerDependenciesMeta:
      '@types/react':
        optional: true

  '@radix-ui/react-dialog@1.1.14':
    resolution: {integrity: sha512-+CpweKjqpzTmwRwcYECQcNYbI8V9VSQt0SNFKeEBLgfucbsLssU6Ppq7wUdNXEGb573bMjFhVjKVll8rmV6zMw==}
    peerDependencies:
      '@types/react': '*'
      '@types/react-dom': '*'
      react: ^16.8 || ^17.0 || ^18.0 || ^19.0 || ^19.0.0-rc
      react-dom: ^16.8 || ^17.0 || ^18.0 || ^19.0 || ^19.0.0-rc
    peerDependenciesMeta:
      '@types/react':
        optional: true
      '@types/react-dom':
        optional: true

  '@radix-ui/react-dialog@1.1.15':
    resolution: {integrity: sha512-TCglVRtzlffRNxRMEyR36DGBLJpeusFcgMVD9PZEzAKnUs1lKCgX5u9BmC2Yg+LL9MgZDugFFs1Vl+Jp4t/PGw==}
    peerDependencies:
      '@types/react': '*'
      '@types/react-dom': '*'
      react: ^16.8 || ^17.0 || ^18.0 || ^19.0 || ^19.0.0-rc
      react-dom: ^16.8 || ^17.0 || ^18.0 || ^19.0 || ^19.0.0-rc
    peerDependenciesMeta:
      '@types/react':
        optional: true
      '@types/react-dom':
        optional: true

  '@radix-ui/react-direction@1.1.1':
    resolution: {integrity: sha512-1UEWRX6jnOA2y4H5WczZ44gOOjTEmlqv1uNW4GAJEO5+bauCBhv8snY65Iw5/VOS/ghKN9gr2KjnLKxrsvoMVw==}
    peerDependencies:
      '@types/react': '*'
      react: ^16.8 || ^17.0 || ^18.0 || ^19.0 || ^19.0.0-rc
    peerDependenciesMeta:
      '@types/react':
        optional: true

  '@radix-ui/react-dismissable-layer@1.1.10':
    resolution: {integrity: sha512-IM1zzRV4W3HtVgftdQiiOmA0AdJlCtMLe00FXaHwgt3rAnNsIyDqshvkIW3hj/iu5hu8ERP7KIYki6NkqDxAwQ==}
    peerDependencies:
      '@types/react': '*'
      '@types/react-dom': '*'
      react: ^16.8 || ^17.0 || ^18.0 || ^19.0 || ^19.0.0-rc
      react-dom: ^16.8 || ^17.0 || ^18.0 || ^19.0 || ^19.0.0-rc
    peerDependenciesMeta:
      '@types/react':
        optional: true
      '@types/react-dom':
        optional: true

  '@radix-ui/react-dismissable-layer@1.1.11':
    resolution: {integrity: sha512-Nqcp+t5cTB8BinFkZgXiMJniQH0PsUt2k51FUhbdfeKvc4ACcG2uQniY/8+h1Yv6Kza4Q7lD7PQV0z0oicE0Mg==}
    peerDependencies:
      '@types/react': '*'
      '@types/react-dom': '*'
      react: ^16.8 || ^17.0 || ^18.0 || ^19.0 || ^19.0.0-rc
      react-dom: ^16.8 || ^17.0 || ^18.0 || ^19.0 || ^19.0.0-rc
    peerDependenciesMeta:
      '@types/react':
        optional: true
      '@types/react-dom':
        optional: true

  '@radix-ui/react-dropdown-menu@2.1.16':
    resolution: {integrity: sha512-1PLGQEynI/3OX/ftV54COn+3Sud/Mn8vALg2rWnBLnRaGtJDduNW/22XjlGgPdpcIbiQxjKtb7BkcjP00nqfJw==}
    peerDependencies:
      '@types/react': '*'
      '@types/react-dom': '*'
      react: ^16.8 || ^17.0 || ^18.0 || ^19.0 || ^19.0.0-rc
      react-dom: ^16.8 || ^17.0 || ^18.0 || ^19.0 || ^19.0.0-rc
    peerDependenciesMeta:
      '@types/react':
        optional: true
      '@types/react-dom':
        optional: true

  '@radix-ui/react-focus-guards@1.1.2':
    resolution: {integrity: sha512-fyjAACV62oPV925xFCrH8DR5xWhg9KYtJT4s3u54jxp+L/hbpTY2kIeEFFbFe+a/HCE94zGQMZLIpVTPVZDhaA==}
    peerDependencies:
      '@types/react': '*'
      react: ^16.8 || ^17.0 || ^18.0 || ^19.0 || ^19.0.0-rc
    peerDependenciesMeta:
      '@types/react':
        optional: true

  '@radix-ui/react-focus-guards@1.1.3':
    resolution: {integrity: sha512-0rFg/Rj2Q62NCm62jZw0QX7a3sz6QCQU0LpZdNrJX8byRGaGVTqbrW9jAoIAHyMQqsNpeZ81YgSizOt5WXq0Pw==}
    peerDependencies:
      '@types/react': '*'
      react: ^16.8 || ^17.0 || ^18.0 || ^19.0 || ^19.0.0-rc
    peerDependenciesMeta:
      '@types/react':
        optional: true

  '@radix-ui/react-focus-scope@1.1.7':
    resolution: {integrity: sha512-t2ODlkXBQyn7jkl6TNaw/MtVEVvIGelJDCG41Okq/KwUsJBwQ4XVZsHAVUkK4mBv3ewiAS3PGuUWuY2BoK4ZUw==}
    peerDependencies:
      '@types/react': '*'
      '@types/react-dom': '*'
      react: ^16.8 || ^17.0 || ^18.0 || ^19.0 || ^19.0.0-rc
      react-dom: ^16.8 || ^17.0 || ^18.0 || ^19.0 || ^19.0.0-rc
    peerDependenciesMeta:
      '@types/react':
        optional: true
      '@types/react-dom':
        optional: true

  '@radix-ui/react-hover-card@1.1.15':
    resolution: {integrity: sha512-qgTkjNT1CfKMoP0rcasmlH2r1DAiYicWsDsufxl940sT2wHNEWWv6FMWIQXWhVdmC1d/HYfbhQx60KYyAtKxjg==}
    peerDependencies:
      '@types/react': '*'
      '@types/react-dom': '*'
      react: ^16.8 || ^17.0 || ^18.0 || ^19.0 || ^19.0.0-rc
      react-dom: ^16.8 || ^17.0 || ^18.0 || ^19.0 || ^19.0.0-rc
    peerDependenciesMeta:
      '@types/react':
        optional: true
      '@types/react-dom':
        optional: true

  '@radix-ui/react-icons@1.3.2':
    resolution: {integrity: sha512-fyQIhGDhzfc9pK2kH6Pl9c4BDJGfMkPqkyIgYDthyNYoNg3wVhoJMMh19WS4Up/1KMPFVpNsT2q3WmXn2N1m6g==}
    peerDependencies:
      react: ^16.x || ^17.x || ^18.x || ^19.0.0 || ^19.0.0-rc

  '@radix-ui/react-id@1.1.1':
    resolution: {integrity: sha512-kGkGegYIdQsOb4XjsfM97rXsiHaBwco+hFI66oO4s9LU+PLAC5oJ7khdOVFxkhsmlbpUqDAvXw11CluXP+jkHg==}
    peerDependencies:
      '@types/react': '*'
      react: ^16.8 || ^17.0 || ^18.0 || ^19.0 || ^19.0.0-rc
    peerDependenciesMeta:
      '@types/react':
        optional: true

  '@radix-ui/react-label@2.1.7':
    resolution: {integrity: sha512-YT1GqPSL8kJn20djelMX7/cTRp/Y9w5IZHvfxQTVHrOqa2yMl7i/UfMqKRU5V7mEyKTrUVgJXhNQPVCG8PBLoQ==}
    peerDependencies:
      '@types/react': '*'
      '@types/react-dom': '*'
      react: ^16.8 || ^17.0 || ^18.0 || ^19.0 || ^19.0.0-rc
      react-dom: ^16.8 || ^17.0 || ^18.0 || ^19.0 || ^19.0.0-rc
    peerDependenciesMeta:
      '@types/react':
        optional: true
      '@types/react-dom':
        optional: true

  '@radix-ui/react-menu@2.1.16':
    resolution: {integrity: sha512-72F2T+PLlphrqLcAotYPp0uJMr5SjP5SL01wfEspJbru5Zs5vQaSHb4VB3ZMJPimgHHCHG7gMOeOB9H3Hdmtxg==}
    peerDependencies:
      '@types/react': '*'
      '@types/react-dom': '*'
      react: ^16.8 || ^17.0 || ^18.0 || ^19.0 || ^19.0.0-rc
      react-dom: ^16.8 || ^17.0 || ^18.0 || ^19.0 || ^19.0.0-rc
    peerDependenciesMeta:
      '@types/react':
        optional: true
      '@types/react-dom':
        optional: true

  '@radix-ui/react-popover@1.1.15':
    resolution: {integrity: sha512-kr0X2+6Yy/vJzLYJUPCZEc8SfQcf+1COFoAqauJm74umQhta9M7lNJHP7QQS3vkvcGLQUbWpMzwrXYwrYztHKA==}
    peerDependencies:
      '@types/react': '*'
      '@types/react-dom': '*'
      react: ^16.8 || ^17.0 || ^18.0 || ^19.0 || ^19.0.0-rc
      react-dom: ^16.8 || ^17.0 || ^18.0 || ^19.0 || ^19.0.0-rc
    peerDependenciesMeta:
      '@types/react':
        optional: true
      '@types/react-dom':
        optional: true

  '@radix-ui/react-popper@1.2.7':
    resolution: {integrity: sha512-IUFAccz1JyKcf/RjB552PlWwxjeCJB8/4KxT7EhBHOJM+mN7LdW+B3kacJXILm32xawcMMjb2i0cIZpo+f9kiQ==}
    peerDependencies:
      '@types/react': '*'
      '@types/react-dom': '*'
      react: ^16.8 || ^17.0 || ^18.0 || ^19.0 || ^19.0.0-rc
      react-dom: ^16.8 || ^17.0 || ^18.0 || ^19.0 || ^19.0.0-rc
    peerDependenciesMeta:
      '@types/react':
        optional: true
      '@types/react-dom':
        optional: true

  '@radix-ui/react-popper@1.2.8':
    resolution: {integrity: sha512-0NJQ4LFFUuWkE7Oxf0htBKS6zLkkjBH+hM1uk7Ng705ReR8m/uelduy1DBo0PyBXPKVnBA6YBlU94MBGXrSBCw==}
    peerDependencies:
      '@types/react': '*'
      '@types/react-dom': '*'
      react: ^16.8 || ^17.0 || ^18.0 || ^19.0 || ^19.0.0-rc
      react-dom: ^16.8 || ^17.0 || ^18.0 || ^19.0 || ^19.0.0-rc
    peerDependenciesMeta:
      '@types/react':
        optional: true
      '@types/react-dom':
        optional: true

  '@radix-ui/react-portal@1.1.9':
    resolution: {integrity: sha512-bpIxvq03if6UNwXZ+HTK71JLh4APvnXntDc6XOX8UVq4XQOVl7lwok0AvIl+b8zgCw3fSaVTZMpAPPagXbKmHQ==}
    peerDependencies:
      '@types/react': '*'
      '@types/react-dom': '*'
      react: ^16.8 || ^17.0 || ^18.0 || ^19.0 || ^19.0.0-rc
      react-dom: ^16.8 || ^17.0 || ^18.0 || ^19.0 || ^19.0.0-rc
    peerDependenciesMeta:
      '@types/react':
        optional: true
      '@types/react-dom':
        optional: true

  '@radix-ui/react-presence@1.1.4':
    resolution: {integrity: sha512-ueDqRbdc4/bkaQT3GIpLQssRlFgWaL/U2z/S31qRwwLWoxHLgry3SIfCwhxeQNbirEUXFa+lq3RL3oBYXtcmIA==}
    peerDependencies:
      '@types/react': '*'
      '@types/react-dom': '*'
      react: ^16.8 || ^17.0 || ^18.0 || ^19.0 || ^19.0.0-rc
      react-dom: ^16.8 || ^17.0 || ^18.0 || ^19.0 || ^19.0.0-rc
    peerDependenciesMeta:
      '@types/react':
        optional: true
      '@types/react-dom':
        optional: true

  '@radix-ui/react-presence@1.1.5':
    resolution: {integrity: sha512-/jfEwNDdQVBCNvjkGit4h6pMOzq8bHkopq458dPt2lMjx+eBQUohZNG9A7DtO/O5ukSbxuaNGXMjHicgwy6rQQ==}
    peerDependencies:
      '@types/react': '*'
      '@types/react-dom': '*'
      react: ^16.8 || ^17.0 || ^18.0 || ^19.0 || ^19.0.0-rc
      react-dom: ^16.8 || ^17.0 || ^18.0 || ^19.0 || ^19.0.0-rc
    peerDependenciesMeta:
      '@types/react':
        optional: true
      '@types/react-dom':
        optional: true

  '@radix-ui/react-primitive@2.1.3':
    resolution: {integrity: sha512-m9gTwRkhy2lvCPe6QJp4d3G1TYEUHn/FzJUtq9MjH46an1wJU+GdoGC5VLof8RX8Ft/DlpshApkhswDLZzHIcQ==}
    peerDependencies:
      '@types/react': '*'
      '@types/react-dom': '*'
      react: ^16.8 || ^17.0 || ^18.0 || ^19.0 || ^19.0.0-rc
      react-dom: ^16.8 || ^17.0 || ^18.0 || ^19.0 || ^19.0.0-rc
    peerDependenciesMeta:
      '@types/react':
        optional: true
      '@types/react-dom':
        optional: true

  '@radix-ui/react-progress@1.1.7':
    resolution: {integrity: sha512-vPdg/tF6YC/ynuBIJlk1mm7Le0VgW6ub6J2UWnTQ7/D23KXcPI1qy+0vBkgKgd38RCMJavBXpB83HPNFMTb0Fg==}
    peerDependencies:
      '@types/react': '*'
      '@types/react-dom': '*'
      react: ^16.8 || ^17.0 || ^18.0 || ^19.0 || ^19.0.0-rc
      react-dom: ^16.8 || ^17.0 || ^18.0 || ^19.0 || ^19.0.0-rc
    peerDependenciesMeta:
      '@types/react':
        optional: true
      '@types/react-dom':
        optional: true

  '@radix-ui/react-roving-focus@1.1.10':
    resolution: {integrity: sha512-dT9aOXUen9JSsxnMPv/0VqySQf5eDQ6LCk5Sw28kamz8wSOW2bJdlX2Bg5VUIIcV+6XlHpWTIuTPCf/UNIyq8Q==}
    peerDependencies:
      '@types/react': '*'
      '@types/react-dom': '*'
      react: ^16.8 || ^17.0 || ^18.0 || ^19.0 || ^19.0.0-rc
      react-dom: ^16.8 || ^17.0 || ^18.0 || ^19.0 || ^19.0.0-rc
    peerDependenciesMeta:
      '@types/react':
        optional: true
      '@types/react-dom':
        optional: true

  '@radix-ui/react-roving-focus@1.1.11':
    resolution: {integrity: sha512-7A6S9jSgm/S+7MdtNDSb+IU859vQqJ/QAtcYQcfFC6W8RS4IxIZDldLR0xqCFZ6DCyrQLjLPsxtTNch5jVA4lA==}
    peerDependencies:
      '@types/react': '*'
      '@types/react-dom': '*'
      react: ^16.8 || ^17.0 || ^18.0 || ^19.0 || ^19.0.0-rc
      react-dom: ^16.8 || ^17.0 || ^18.0 || ^19.0 || ^19.0.0-rc
    peerDependenciesMeta:
      '@types/react':
        optional: true
      '@types/react-dom':
        optional: true

  '@radix-ui/react-select@2.2.5':
    resolution: {integrity: sha512-HnMTdXEVuuyzx63ME0ut4+sEMYW6oouHWNGUZc7ddvUWIcfCva/AMoqEW/3wnEllriMWBa0RHspCYnfCWJQYmA==}
    peerDependencies:
      '@types/react': '*'
      '@types/react-dom': '*'
      react: ^16.8 || ^17.0 || ^18.0 || ^19.0 || ^19.0.0-rc
      react-dom: ^16.8 || ^17.0 || ^18.0 || ^19.0 || ^19.0.0-rc
    peerDependenciesMeta:
      '@types/react':
        optional: true
      '@types/react-dom':
        optional: true

  '@radix-ui/react-separator@1.1.7':
    resolution: {integrity: sha512-0HEb8R9E8A+jZjvmFCy/J4xhbXy3TV+9XSnGJ3KvTtjlIUy/YQ/p6UYZvi7YbeoeXdyU9+Y3scizK6hkY37baA==}
    peerDependencies:
      '@types/react': '*'
      '@types/react-dom': '*'
      react: ^16.8 || ^17.0 || ^18.0 || ^19.0 || ^19.0.0-rc
      react-dom: ^16.8 || ^17.0 || ^18.0 || ^19.0 || ^19.0.0-rc
    peerDependenciesMeta:
      '@types/react':
        optional: true
      '@types/react-dom':
        optional: true

  '@radix-ui/react-slot@1.2.3':
    resolution: {integrity: sha512-aeNmHnBxbi2St0au6VBVC7JXFlhLlOnvIIlePNniyUNAClzmtAUEY8/pBiK3iHjufOlwA+c20/8jngo7xcrg8A==}
    peerDependencies:
      '@types/react': '*'
      react: ^16.8 || ^17.0 || ^18.0 || ^19.0 || ^19.0.0-rc
    peerDependenciesMeta:
      '@types/react':
        optional: true

  '@radix-ui/react-switch@1.2.6':
    resolution: {integrity: sha512-bByzr1+ep1zk4VubeEVViV592vu2lHE2BZY5OnzehZqOOgogN80+mNtCqPkhn2gklJqOpxWgPoYTSnhBCqpOXQ==}
    peerDependencies:
      '@types/react': '*'
      '@types/react-dom': '*'
      react: ^16.8 || ^17.0 || ^18.0 || ^19.0 || ^19.0.0-rc
      react-dom: ^16.8 || ^17.0 || ^18.0 || ^19.0 || ^19.0.0-rc
    peerDependenciesMeta:
      '@types/react':
        optional: true
      '@types/react-dom':
        optional: true

  '@radix-ui/react-tabs@1.1.12':
    resolution: {integrity: sha512-GTVAlRVrQrSw3cEARM0nAx73ixrWDPNZAruETn3oHCNP6SbZ/hNxdxp+u7VkIEv3/sFoLq1PfcHrl7Pnp0CDpw==}
    peerDependencies:
      '@types/react': '*'
      '@types/react-dom': '*'
      react: ^16.8 || ^17.0 || ^18.0 || ^19.0 || ^19.0.0-rc
      react-dom: ^16.8 || ^17.0 || ^18.0 || ^19.0 || ^19.0.0-rc
    peerDependenciesMeta:
      '@types/react':
        optional: true
      '@types/react-dom':
        optional: true

  '@radix-ui/react-toggle-group@1.1.11':
    resolution: {integrity: sha512-5umnS0T8JQzQT6HbPyO7Hh9dgd82NmS36DQr+X/YJ9ctFNCiiQd6IJAYYZ33LUwm8M+taCz5t2ui29fHZc4Y6Q==}
    peerDependencies:
      '@types/react': '*'
      '@types/react-dom': '*'
      react: ^16.8 || ^17.0 || ^18.0 || ^19.0 || ^19.0.0-rc
      react-dom: ^16.8 || ^17.0 || ^18.0 || ^19.0 || ^19.0.0-rc
    peerDependenciesMeta:
      '@types/react':
        optional: true
      '@types/react-dom':
        optional: true

  '@radix-ui/react-toggle@1.1.10':
    resolution: {integrity: sha512-lS1odchhFTeZv3xwHH31YPObmJn8gOg7Lq12inrr0+BH/l3Tsq32VfjqH1oh80ARM3mlkfMic15n0kg4sD1poQ==}
    peerDependencies:
      '@types/react': '*'
      '@types/react-dom': '*'
      react: ^16.8 || ^17.0 || ^18.0 || ^19.0 || ^19.0.0-rc
      react-dom: ^16.8 || ^17.0 || ^18.0 || ^19.0 || ^19.0.0-rc
    peerDependenciesMeta:
      '@types/react':
        optional: true
      '@types/react-dom':
        optional: true

  '@radix-ui/react-tooltip@1.2.8':
    resolution: {integrity: sha512-tY7sVt1yL9ozIxvmbtN5qtmH2krXcBCfjEiCgKGLqunJHvgvZG2Pcl2oQ3kbcZARb1BGEHdkLzcYGO8ynVlieg==}
    peerDependencies:
      '@types/react': '*'
      '@types/react-dom': '*'
      react: ^16.8 || ^17.0 || ^18.0 || ^19.0 || ^19.0.0-rc
      react-dom: ^16.8 || ^17.0 || ^18.0 || ^19.0 || ^19.0.0-rc
    peerDependenciesMeta:
      '@types/react':
        optional: true
      '@types/react-dom':
        optional: true

  '@radix-ui/react-use-callback-ref@1.1.1':
    resolution: {integrity: sha512-FkBMwD+qbGQeMu1cOHnuGB6x4yzPjho8ap5WtbEJ26umhgqVXbhekKUQO+hZEL1vU92a3wHwdp0HAcqAUF5iDg==}
    peerDependencies:
      '@types/react': '*'
      react: ^16.8 || ^17.0 || ^18.0 || ^19.0 || ^19.0.0-rc
    peerDependenciesMeta:
      '@types/react':
        optional: true

  '@radix-ui/react-use-controllable-state@1.2.2':
    resolution: {integrity: sha512-BjasUjixPFdS+NKkypcyyN5Pmg83Olst0+c6vGov0diwTEo6mgdqVR6hxcEgFuh4QrAs7Rc+9KuGJ9TVCj0Zzg==}
    peerDependencies:
      '@types/react': '*'
      react: ^16.8 || ^17.0 || ^18.0 || ^19.0 || ^19.0.0-rc
    peerDependenciesMeta:
      '@types/react':
        optional: true

  '@radix-ui/react-use-effect-event@0.0.2':
    resolution: {integrity: sha512-Qp8WbZOBe+blgpuUT+lw2xheLP8q0oatc9UpmiemEICxGvFLYmHm9QowVZGHtJlGbS6A6yJ3iViad/2cVjnOiA==}
    peerDependencies:
      '@types/react': '*'
      react: ^16.8 || ^17.0 || ^18.0 || ^19.0 || ^19.0.0-rc
    peerDependenciesMeta:
      '@types/react':
        optional: true

  '@radix-ui/react-use-escape-keydown@1.1.1':
    resolution: {integrity: sha512-Il0+boE7w/XebUHyBjroE+DbByORGR9KKmITzbR7MyQ4akpORYP/ZmbhAr0DG7RmmBqoOnZdy2QlvajJ2QA59g==}
    peerDependencies:
      '@types/react': '*'
      react: ^16.8 || ^17.0 || ^18.0 || ^19.0 || ^19.0.0-rc
    peerDependenciesMeta:
      '@types/react':
        optional: true

  '@radix-ui/react-use-is-hydrated@0.1.0':
    resolution: {integrity: sha512-U+UORVEq+cTnRIaostJv9AGdV3G6Y+zbVd+12e18jQ5A3c0xL03IhnHuiU4UV69wolOQp5GfR58NW/EgdQhwOA==}
    peerDependencies:
      '@types/react': '*'
      react: ^16.8 || ^17.0 || ^18.0 || ^19.0 || ^19.0.0-rc
    peerDependenciesMeta:
      '@types/react':
        optional: true

  '@radix-ui/react-use-layout-effect@1.1.1':
    resolution: {integrity: sha512-RbJRS4UWQFkzHTTwVymMTUv8EqYhOp8dOOviLj2ugtTiXRaRQS7GLGxZTLL1jWhMeoSCf5zmcZkqTl9IiYfXcQ==}
    peerDependencies:
      '@types/react': '*'
      react: ^16.8 || ^17.0 || ^18.0 || ^19.0 || ^19.0.0-rc
    peerDependenciesMeta:
      '@types/react':
        optional: true

  '@radix-ui/react-use-previous@1.1.1':
    resolution: {integrity: sha512-2dHfToCj/pzca2Ck724OZ5L0EVrr3eHRNsG/b3xQJLA2hZpVCS99bLAX+hm1IHXDEnzU6by5z/5MIY794/a8NQ==}
    peerDependencies:
      '@types/react': '*'
      react: ^16.8 || ^17.0 || ^18.0 || ^19.0 || ^19.0.0-rc
    peerDependenciesMeta:
      '@types/react':
        optional: true

  '@radix-ui/react-use-rect@1.1.1':
    resolution: {integrity: sha512-QTYuDesS0VtuHNNvMh+CjlKJ4LJickCMUAqjlE3+j8w+RlRpwyX3apEQKGFzbZGdo7XNG1tXa+bQqIE7HIXT2w==}
    peerDependencies:
      '@types/react': '*'
      react: ^16.8 || ^17.0 || ^18.0 || ^19.0 || ^19.0.0-rc
    peerDependenciesMeta:
      '@types/react':
        optional: true

  '@radix-ui/react-use-size@1.1.1':
    resolution: {integrity: sha512-ewrXRDTAqAXlkl6t/fkXWNAhFX9I+CkKlw6zjEwk86RSPKwZr3xpBRso655aqYafwtnbpHLj6toFzmd6xdVptQ==}
    peerDependencies:
      '@types/react': '*'
      react: ^16.8 || ^17.0 || ^18.0 || ^19.0 || ^19.0.0-rc
    peerDependenciesMeta:
      '@types/react':
        optional: true

  '@radix-ui/react-visually-hidden@1.2.3':
    resolution: {integrity: sha512-pzJq12tEaaIhqjbzpCuv/OypJY/BPavOofm+dbab+MHLajy277+1lLm6JFcGgF5eskJ6mquGirhXY2GD/8u8Ug==}
    peerDependencies:
      '@types/react': '*'
      '@types/react-dom': '*'
      react: ^16.8 || ^17.0 || ^18.0 || ^19.0 || ^19.0.0-rc
      react-dom: ^16.8 || ^17.0 || ^18.0 || ^19.0 || ^19.0.0-rc
    peerDependenciesMeta:
      '@types/react':
        optional: true
      '@types/react-dom':
        optional: true

  '@radix-ui/rect@1.1.1':
    resolution: {integrity: sha512-HPwpGIzkl28mWyZqG52jiqDJ12waP11Pa1lGoiyUkIEuMLBP0oeK/C89esbXrxsky5we7dfd8U58nm0SgAWpVw==}

  '@redocly/ajv@8.11.3':
    resolution: {integrity: sha512-4P3iZse91TkBiY+Dx5DUgxQ9GXkVJf++cmI0MOyLDxV9b5MUBI4II6ES8zA5JCbO72nKAJxWrw4PUPW+YP3ZDQ==}

  '@redocly/config@0.22.2':
    resolution: {integrity: sha512-roRDai8/zr2S9YfmzUfNhKjOF0NdcOIqF7bhf4MVC5UxpjIysDjyudvlAiVbpPHp3eDRWbdzUgtkK1a7YiDNyQ==}

  '@redocly/openapi-core@1.34.5':
    resolution: {integrity: sha512-0EbE8LRbkogtcCXU7liAyC00n9uNG9hJ+eMyHFdUsy9lB/WGqnEBgwjA9q2cyzAVcdTkQqTBBU1XePNnN3OijA==}
    engines: {node: '>=18.17.0', npm: '>=9.5.0'}

  '@rtsao/scc@1.1.0':
    resolution: {integrity: sha512-zt6OdqaDoOnJ1ZYsCYGt9YmWzDXl4vQdKTyJev62gFhRGKdx7mcT54V9KIjg+d2wi9EXsPvAPKe7i7WjfVWB8g==}

  '@rushstack/eslint-patch@1.12.0':
    resolution: {integrity: sha512-5EwMtOqvJMMa3HbmxLlF74e+3/HhwBTMcvt3nqVJgGCozO6hzIPOBlwm8mGVNR9SN2IJpxSnlxczyDjcn7qIyw==}

  '@standard-schema/utils@0.3.0':
    resolution: {integrity: sha512-e7Mew686owMaPJVNNLs55PUvgz371nKgwsc4vxE49zsODpJEnxgxRo2y/OKrqueavXgZNMDVj3DdHFlaSAeU8g==}

  '@swc/helpers@0.5.15':
    resolution: {integrity: sha512-JQ5TuMi45Owi4/BIMAJBoSQoOJu12oOk/gADqlcUL9JEdHB8vyjUSsxqeNXnmXHjYKMi2WcYtezGEEhqUI/E2g==}

  '@t3-oss/env-core@0.13.8':
    resolution: {integrity: sha512-L1inmpzLQyYu4+Q1DyrXsGJYCXbtXjC4cICw1uAKv0ppYPQv656lhZPU91Qd1VS6SO/bou1/q5ufVzBGbNsUpw==}
    peerDependencies:
      arktype: ^2.1.0
      typescript: '>=5.0.0'
      valibot: ^1.0.0-beta.7 || ^1.0.0
      zod: ^3.24.0 || ^4.0.0-beta.0
    peerDependenciesMeta:
      arktype:
        optional: true
      typescript:
        optional: true
      valibot:
        optional: true
      zod:
        optional: true

  '@t3-oss/env-nextjs@0.13.8':
    resolution: {integrity: sha512-QmTLnsdQJ8BiQad2W2nvV6oUpH4oMZMqnFEjhVpzU0h3sI9hn8zb8crjWJ1Amq453mGZs6A4v4ihIeBFDOrLeQ==}
    peerDependencies:
      arktype: ^2.1.0
      typescript: '>=5.0.0'
      valibot: ^1.0.0-beta.7 || ^1.0.0
      zod: ^3.24.0 || ^4.0.0-beta.0
    peerDependenciesMeta:
      arktype:
        optional: true
      typescript:
        optional: true
      valibot:
        optional: true
      zod:
        optional: true

  '@tabler/icons-react@3.34.1':
    resolution: {integrity: sha512-Ld6g0NqOO05kyyHsfU8h787PdHBm7cFmOycQSIrGp45XcXYDuOK2Bs0VC4T2FWSKZ6bx5g04imfzazf/nqtk1A==}
    peerDependencies:
      react: '>= 16'

  '@tabler/icons@3.34.1':
    resolution: {integrity: sha512-9gTnUvd7Fd/DmQgr3MKY+oJLa1RfNsQo8c/ir3TJAWghOuZXodbtbVp0QBY2DxWuuvrSZFys0HEbv1CoiI5y6A==}

  '@tailwindcss/node@4.1.11':
    resolution: {integrity: sha512-yzhzuGRmv5QyU9qLNg4GTlYI6STedBWRE7NjxP45CsFYYq9taI0zJXZBMqIC/c8fViNLhmrbpSFS57EoxUmD6Q==}

  '@tailwindcss/oxide-android-arm64@4.1.11':
    resolution: {integrity: sha512-3IfFuATVRUMZZprEIx9OGDjG3Ou3jG4xQzNTvjDoKmU9JdmoCohQJ83MYd0GPnQIu89YoJqvMM0G3uqLRFtetg==}
    engines: {node: '>= 10'}
    cpu: [arm64]
    os: [android]

  '@tailwindcss/oxide-darwin-arm64@4.1.11':
    resolution: {integrity: sha512-ESgStEOEsyg8J5YcMb1xl8WFOXfeBmrhAwGsFxxB2CxY9evy63+AtpbDLAyRkJnxLy2WsD1qF13E97uQyP1lfQ==}
    engines: {node: '>= 10'}
    cpu: [arm64]
    os: [darwin]

  '@tailwindcss/oxide-darwin-x64@4.1.11':
    resolution: {integrity: sha512-EgnK8kRchgmgzG6jE10UQNaH9Mwi2n+yw1jWmof9Vyg2lpKNX2ioe7CJdf9M5f8V9uaQxInenZkOxnTVL3fhAw==}
    engines: {node: '>= 10'}
    cpu: [x64]
    os: [darwin]

  '@tailwindcss/oxide-freebsd-x64@4.1.11':
    resolution: {integrity: sha512-xdqKtbpHs7pQhIKmqVpxStnY1skuNh4CtbcyOHeX1YBE0hArj2romsFGb6yUmzkq/6M24nkxDqU8GYrKrz+UcA==}
    engines: {node: '>= 10'}
    cpu: [x64]
    os: [freebsd]

  '@tailwindcss/oxide-linux-arm-gnueabihf@4.1.11':
    resolution: {integrity: sha512-ryHQK2eyDYYMwB5wZL46uoxz2zzDZsFBwfjssgB7pzytAeCCa6glsiJGjhTEddq/4OsIjsLNMAiMlHNYnkEEeg==}
    engines: {node: '>= 10'}
    cpu: [arm]
    os: [linux]

  '@tailwindcss/oxide-linux-arm64-gnu@4.1.11':
    resolution: {integrity: sha512-mYwqheq4BXF83j/w75ewkPJmPZIqqP1nhoghS9D57CLjsh3Nfq0m4ftTotRYtGnZd3eCztgbSPJ9QhfC91gDZQ==}
    engines: {node: '>= 10'}
    cpu: [arm64]
    os: [linux]

  '@tailwindcss/oxide-linux-arm64-musl@4.1.11':
    resolution: {integrity: sha512-m/NVRFNGlEHJrNVk3O6I9ggVuNjXHIPoD6bqay/pubtYC9QIdAMpS+cswZQPBLvVvEF6GtSNONbDkZrjWZXYNQ==}
    engines: {node: '>= 10'}
    cpu: [arm64]
    os: [linux]

  '@tailwindcss/oxide-linux-x64-gnu@4.1.11':
    resolution: {integrity: sha512-YW6sblI7xukSD2TdbbaeQVDysIm/UPJtObHJHKxDEcW2exAtY47j52f8jZXkqE1krdnkhCMGqP3dbniu1Te2Fg==}
    engines: {node: '>= 10'}
    cpu: [x64]
    os: [linux]

  '@tailwindcss/oxide-linux-x64-musl@4.1.11':
    resolution: {integrity: sha512-e3C/RRhGunWYNC3aSF7exsQkdXzQ/M+aYuZHKnw4U7KQwTJotnWsGOIVih0s2qQzmEzOFIJ3+xt7iq67K/p56Q==}
    engines: {node: '>= 10'}
    cpu: [x64]
    os: [linux]

  '@tailwindcss/oxide-wasm32-wasi@4.1.11':
    resolution: {integrity: sha512-Xo1+/GU0JEN/C/dvcammKHzeM6NqKovG+6921MR6oadee5XPBaKOumrJCXvopJ/Qb5TH7LX/UAywbqrP4lax0g==}
    engines: {node: '>=14.0.0'}
    cpu: [wasm32]
    bundledDependencies:
      - '@napi-rs/wasm-runtime'
      - '@emnapi/core'
      - '@emnapi/runtime'
      - '@tybys/wasm-util'
      - '@emnapi/wasi-threads'
      - tslib

  '@tailwindcss/oxide-win32-arm64-msvc@4.1.11':
    resolution: {integrity: sha512-UgKYx5PwEKrac3GPNPf6HVMNhUIGuUh4wlDFR2jYYdkX6pL/rn73zTq/4pzUm8fOjAn5L8zDeHp9iXmUGOXZ+w==}
    engines: {node: '>= 10'}
    cpu: [arm64]
    os: [win32]

  '@tailwindcss/oxide-win32-x64-msvc@4.1.11':
    resolution: {integrity: sha512-YfHoggn1j0LK7wR82TOucWc5LDCguHnoS879idHekmmiR7g9HUtMw9MI0NHatS28u/Xlkfi9w5RJWgz2Dl+5Qg==}
    engines: {node: '>= 10'}
    cpu: [x64]
    os: [win32]

  '@tailwindcss/oxide@4.1.11':
    resolution: {integrity: sha512-Q69XzrtAhuyfHo+5/HMgr1lAiPP/G40OMFAnws7xcFEYqcypZmdW8eGXaOUIeOl1dzPJBPENXgbjsOyhg2nkrg==}
    engines: {node: '>= 10'}

  '@tailwindcss/postcss@4.1.11':
    resolution: {integrity: sha512-q/EAIIpF6WpLhKEuQSEVMZNMIY8KhWoAemZ9eylNAih9jxMGAYPPWBn3I9QL/2jZ+e7OEz/tZkX5HwbBR4HohA==}

  '@tanstack/query-core@5.83.1':
    resolution: {integrity: sha512-OG69LQgT7jSp+5pPuCfzltq/+7l2xoweggjme9vlbCPa/d7D7zaqv5vN/S82SzSYZ4EDLTxNO1PWrv49RAS64Q==}

  '@tanstack/query-devtools@5.84.0':
    resolution: {integrity: sha512-fbF3n+z1rqhvd9EoGp5knHkv3p5B2Zml1yNRjh7sNXklngYI5RVIWUrUjZ1RIcEoscarUb0+bOvIs5x9dwzOXQ==}

  '@tanstack/react-query-devtools@5.84.1':
    resolution: {integrity: sha512-nle+OQ9B3Z3EG2R3ixvaNcJ6OeqGwmAc5iMDW6Vj+emLZkWRrN3BDsrzZQu414n34lpxplnC7z1jmKuU/scHCQ==}
    peerDependencies:
      '@tanstack/react-query': ^5.84.1
      react: ^18 || ^19

  '@tanstack/react-query@5.84.1':
    resolution: {integrity: sha512-zo7EUygcWJMQfFNWDSG7CBhy8irje/XY0RDVKKV4IQJAysb+ZJkkJPcnQi+KboyGUgT+SQebRFoTqLuTtfoDLw==}
    peerDependencies:
      react: ^18 || ^19

  '@tanstack/react-table@8.21.3':
    resolution: {integrity: sha512-5nNMTSETP4ykGegmVkhjcS8tTLW6Vl4axfEGQN3v0zdHYbK4UfoqfPChclTrJ4EoK9QynqAu9oUf8VEmrpZ5Ww==}
    engines: {node: '>=12'}
    peerDependencies:
      react: '>=16.8'
      react-dom: '>=16.8'

  '@tanstack/table-core@8.21.3':
    resolution: {integrity: sha512-ldZXEhOBb8Is7xLs01fR3YEc3DERiz5silj8tnGkFZytt1abEvl/GhUmCE0PMLaMPTa3Jk4HbKmRlHmu+gCftg==}
    engines: {node: '>=12'}

  '@tybys/wasm-util@0.10.0':
    resolution: {integrity: sha512-VyyPYFlOMNylG45GoAe0xDoLwWuowvf92F9kySqzYh8vmYm7D2u4iUJKa1tOUpS70Ku13ASrOkS4ScXFsTaCNQ==}

  '@types/d3-array@3.2.1':
    resolution: {integrity: sha512-Y2Jn2idRrLzUfAKV2LyRImR+y4oa2AntrgID95SHJxuMUrkNXmanDSed71sRNZysveJVt1hLLemQZIady0FpEg==}

  '@types/d3-axis@3.0.6':
    resolution: {integrity: sha512-pYeijfZuBd87T0hGn0FO1vQ/cgLk6E1ALJjfkC0oJ8cbwkZl3TpgS8bVBLZN+2jjGgg38epgxb2zmoGtSfvgMw==}

  '@types/d3-brush@3.0.6':
    resolution: {integrity: sha512-nH60IZNNxEcrh6L1ZSMNA28rj27ut/2ZmI3r96Zd+1jrZD++zD3LsMIjWlvg4AYrHn/Pqz4CF3veCxGjtbqt7A==}

  '@types/d3-chord@3.0.6':
    resolution: {integrity: sha512-LFYWWd8nwfwEmTZG9PfQxd17HbNPksHBiJHaKuY1XeqscXacsS2tyoo6OdRsjf+NQYeB6XrNL3a25E3gH69lcg==}

  '@types/d3-color@3.1.3':
    resolution: {integrity: sha512-iO90scth9WAbmgv7ogoq57O9YpKmFBbmoEoCHDB2xMBY0+/KVrqAaCDyCE16dUspeOvIxFFRI+0sEtqDqy2b4A==}

  '@types/d3-contour@3.0.6':
    resolution: {integrity: sha512-BjzLgXGnCWjUSYGfH1cpdo41/hgdWETu4YxpezoztawmqsvCeep+8QGfiY6YbDvfgHz/DkjeIkkZVJavB4a3rg==}

  '@types/d3-delaunay@6.0.4':
    resolution: {integrity: sha512-ZMaSKu4THYCU6sV64Lhg6qjf1orxBthaC161plr5KuPHo3CNm8DTHiLw/5Eq2b6TsNP0W0iJrUOFscY6Q450Hw==}

  '@types/d3-dispatch@3.0.7':
    resolution: {integrity: sha512-5o9OIAdKkhN1QItV2oqaE5KMIiXAvDWBDPrD85e58Qlz1c1kI/J0NcqbEG88CoTwJrYe7ntUCVfeUl2UJKbWgA==}

  '@types/d3-drag@3.0.7':
    resolution: {integrity: sha512-HE3jVKlzU9AaMazNufooRJ5ZpWmLIoc90A37WU2JMmeq28w1FQqCZswHZ3xR+SuxYftzHq6WU6KJHvqxKzTxxQ==}

  '@types/d3-dsv@3.0.7':
    resolution: {integrity: sha512-n6QBF9/+XASqcKK6waudgL0pf/S5XHPPI8APyMLLUHd8NqouBGLsU8MgtO7NINGtPBtk9Kko/W4ea0oAspwh9g==}

  '@types/d3-ease@3.0.2':
    resolution: {integrity: sha512-NcV1JjO5oDzoK26oMzbILE6HW7uVXOHLQvHshBUW4UMdZGfiY6v5BeQwh9a9tCzv+CeefZQHJt5SRgK154RtiA==}

  '@types/d3-fetch@3.0.7':
    resolution: {integrity: sha512-fTAfNmxSb9SOWNB9IoG5c8Hg6R+AzUHDRlsXsDZsNp6sxAEOP0tkP3gKkNSO/qmHPoBFTxNrjDprVHDQDvo5aA==}

  '@types/d3-force@3.0.10':
    resolution: {integrity: sha512-ZYeSaCF3p73RdOKcjj+swRlZfnYpK1EbaDiYICEEp5Q6sUiqFaFQ9qgoshp5CzIyyb/yD09kD9o2zEltCexlgw==}

  '@types/d3-format@3.0.4':
    resolution: {integrity: sha512-fALi2aI6shfg7vM5KiR1wNJnZ7r6UuggVqtDA+xiEdPZQwy/trcQaHnwShLuLdta2rTymCNpxYTiMZX/e09F4g==}

  '@types/d3-geo@3.1.0':
    resolution: {integrity: sha512-856sckF0oP/diXtS4jNsiQw/UuK5fQG8l/a9VVLeSouf1/PPbBE1i1W852zVwKwYCBkFJJB7nCFTbk6UMEXBOQ==}

  '@types/d3-hierarchy@3.1.7':
    resolution: {integrity: sha512-tJFtNoYBtRtkNysX1Xq4sxtjK8YgoWUNpIiUee0/jHGRwqvzYxkq0hGVbbOGSz+JgFxxRu4K8nb3YpG3CMARtg==}

  '@types/d3-interpolate@3.0.4':
    resolution: {integrity: sha512-mgLPETlrpVV1YRJIglr4Ez47g7Yxjl1lj7YKsiMCb27VJH9W8NVM6Bb9d8kkpG/uAQS5AmbA48q2IAolKKo1MA==}

  '@types/d3-path@3.1.1':
    resolution: {integrity: sha512-VMZBYyQvbGmWyWVea0EHs/BwLgxc+MKi1zLDCONksozI4YJMcTt8ZEuIR4Sb1MMTE8MMW49v0IwI5+b7RmfWlg==}

  '@types/d3-polygon@3.0.2':
    resolution: {integrity: sha512-ZuWOtMaHCkN9xoeEMr1ubW2nGWsp4nIql+OPQRstu4ypeZ+zk3YKqQT0CXVe/PYqrKpZAi+J9mTs05TKwjXSRA==}

  '@types/d3-quadtree@3.0.6':
    resolution: {integrity: sha512-oUzyO1/Zm6rsxKRHA1vH0NEDG58HrT5icx/azi9MF1TWdtttWl0UIUsjEQBBh+SIkrpd21ZjEv7ptxWys1ncsg==}

  '@types/d3-random@3.0.3':
    resolution: {integrity: sha512-Imagg1vJ3y76Y2ea0871wpabqp613+8/r0mCLEBfdtqC7xMSfj9idOnmBYyMoULfHePJyxMAw3nWhJxzc+LFwQ==}

  '@types/d3-scale-chromatic@3.1.0':
    resolution: {integrity: sha512-iWMJgwkK7yTRmWqRB5plb1kadXyQ5Sj8V/zYlFGMUBbIPKQScw+Dku9cAAMgJG+z5GYDoMjWGLVOvjghDEFnKQ==}

  '@types/d3-scale@4.0.9':
    resolution: {integrity: sha512-dLmtwB8zkAeO/juAMfnV+sItKjlsw2lKdZVVy6LRr0cBmegxSABiLEpGVmSJJ8O08i4+sGR6qQtb6WtuwJdvVw==}

  '@types/d3-selection@3.0.11':
    resolution: {integrity: sha512-bhAXu23DJWsrI45xafYpkQ4NtcKMwWnAC/vKrd2l+nxMFuvOT3XMYTIj2opv8vq8AO5Yh7Qac/nSeP/3zjTK0w==}

  '@types/d3-shape@3.1.7':
    resolution: {integrity: sha512-VLvUQ33C+3J+8p+Daf+nYSOsjB4GXp19/S/aGo60m9h1v6XaxjiT82lKVWJCfzhtuZ3yD7i/TPeC/fuKLLOSmg==}

  '@types/d3-time-format@4.0.3':
    resolution: {integrity: sha512-5xg9rC+wWL8kdDj153qZcsJ0FWiFt0J5RB6LYUNZjwSnesfblqrI/bJ1wBdJ8OQfncgbJG5+2F+qfqnqyzYxyg==}

  '@types/d3-time@3.0.4':
    resolution: {integrity: sha512-yuzZug1nkAAaBlBBikKZTgzCeA+k1uy4ZFwWANOfKw5z5LRhV0gNA7gNkKm7HoK+HRN0wX3EkxGk0fpbWhmB7g==}

  '@types/d3-timer@3.0.2':
    resolution: {integrity: sha512-Ps3T8E8dZDam6fUyNiMkekK3XUsaUEik+idO9/YjPtfj2qruF8tFBXS7XhtE4iIXBLxhmLjP3SXpLhVf21I9Lw==}

  '@types/d3-transition@3.0.9':
    resolution: {integrity: sha512-uZS5shfxzO3rGlu0cC3bjmMFKsXv+SmZZcgp0KD22ts4uGXp5EVYGzu/0YdwZeKmddhcAccYtREJKkPfXkZuCg==}

  '@types/d3-zoom@3.0.8':
    resolution: {integrity: sha512-iqMC4/YlFCSlO8+2Ii1GGGliCAY4XdeG748w5vQUbevlbDu0zSjH/+jojorQVBK/se0j6DUFNPBGSqD3YWYnDw==}

  '@types/d3@7.4.3':
    resolution: {integrity: sha512-lZXZ9ckh5R8uiFVt8ogUNf+pIrK4EsWrx2Np75WvF/eTpJ0FMHNhjXk8CKEx/+gpHbNQyJWehbFaTvqmHWB3ww==}

  '@types/estree@1.0.8':
    resolution: {integrity: sha512-dWHzHa2WqEXI/O1E9OjrocMTKJl2mSrEolh1Iomrv6U+JuNwaHXsXx9bLu5gG7BUWFIN0skIQJQ/L1rIex4X6w==}

  '@types/geojson@7946.0.16':
    resolution: {integrity: sha512-6C8nqWur3j98U6+lXDfTUWIfgvZU+EumvpHKcYjujKH7woYyLj2sUmff0tRhrqM7BohUw7Pz3ZB1jj2gW9Fvmg==}

  '@types/html2canvas@1.0.0':
    resolution: {integrity: sha512-BJpVf+FIN9UERmzhbtUgpXj6XBZpG67FMgBLLoj9HZKd9XifcCpSV+UnFcwTZfEyun4U/KmCrrVOG7829L589w==}
    deprecated: This is a stub types definition. html2canvas provides its own type definitions, so you do not need this installed.

  '@types/json-schema@7.0.15':
    resolution: {integrity: sha512-5+fP8P8MFNC+AyZCDxrB2pkZFPGzqQWUzpSeuuVLvm8VMcorNYavBqoFcxK8bQz4Qsbn4oUEEem4wDLfcysGHA==}

  '@types/json5@0.0.29':
    resolution: {integrity: sha512-dRLjCWHYg4oaA77cxO64oO+7JwCwnIzkZPdrrC71jQmQtlhM556pwKo5bUzqvZndkVbeFLIIi+9TC40JNF5hNQ==}

  '@types/jspdf@2.0.0':
    resolution: {integrity: sha512-oonYDXI4GegGaG7FFVtriJ+Yqlh4YR3L3NVDiwCEBVG7sbya19SoGx4MW4kg1MCMRPgkbbFTck8YKJL8PrkDfA==}
    deprecated: This is a stub types definition. jspdf provides its own type definitions, so you do not need this installed.

  '@types/node@20.19.9':
    resolution: {integrity: sha512-cuVNgarYWZqxRJDQHEB58GEONhOK79QVR/qYx4S7kcUObQvUwvFnYxJuuHUKm2aieN9X3yZB4LZsuYNU1Qphsw==}

  '@types/raf@3.4.3':
    resolution: {integrity: sha512-c4YAvMedbPZ5tEyxzQdMoOhhJ4RD3rngZIdwC2/qDN3d7JpEhB6fiBRKVY1lg5B7Wk+uPBjn5f39j1/2MY1oOw==}

  '@types/react-dom@19.1.7':
    resolution: {integrity: sha512-i5ZzwYpqjmrKenzkoLM2Ibzt6mAsM7pxB6BCIouEVVmgiqaMj1TjaK7hnA36hbW5aZv20kx7Lw6hWzPWg0Rurw==}
    peerDependencies:
      '@types/react': ^19.0.0

  '@types/react@19.1.9':
    resolution: {integrity: sha512-WmdoynAX8Stew/36uTSVMcLJJ1KRh6L3IZRx1PZ7qJtBqT3dYTgyDTx8H1qoRghErydW7xw9mSJ3wS//tCRpFA==}

  '@types/xlsx@0.0.36':
    resolution: {integrity: sha512-mvfrKiKKMErQzLMF8ElYEH21qxWCZtN59pHhWGmWCWFJStYdMWjkDSAy6mGowFxHXaXZWe5/TW7pBUiWclIVOw==}
    deprecated: This is a stub types definition for xlsx (https://github.com/sheetjs/js-xlsx). xlsx provides its own type definitions, so you don't need @types/xlsx installed!

  '@typescript-eslint/eslint-plugin@8.39.0':
    resolution: {integrity: sha512-bhEz6OZeUR+O/6yx9Jk6ohX6H9JSFTaiY0v9/PuKT3oGK0rn0jNplLmyFUGV+a9gfYnVNwGDwS/UkLIuXNb2Rw==}
    engines: {node: ^18.18.0 || ^20.9.0 || >=21.1.0}
    peerDependencies:
      '@typescript-eslint/parser': ^8.39.0
      eslint: ^8.57.0 || ^9.0.0
      typescript: '>=4.8.4 <6.0.0'

  '@typescript-eslint/parser@8.39.0':
    resolution: {integrity: sha512-g3WpVQHngx0aLXn6kfIYCZxM6rRJlWzEkVpqEFLT3SgEDsp9cpCbxxgwnE504q4H+ruSDh/VGS6nqZIDynP+vg==}
    engines: {node: ^18.18.0 || ^20.9.0 || >=21.1.0}
    peerDependencies:
      eslint: ^8.57.0 || ^9.0.0
      typescript: '>=4.8.4 <6.0.0'

  '@typescript-eslint/project-service@8.39.0':
    resolution: {integrity: sha512-CTzJqaSq30V/Z2Og9jogzZt8lJRR5TKlAdXmWgdu4hgcC9Kww5flQ+xFvMxIBWVNdxJO7OifgdOK4PokMIWPew==}
    engines: {node: ^18.18.0 || ^20.9.0 || >=21.1.0}
    peerDependencies:
      typescript: '>=4.8.4 <6.0.0'

  '@typescript-eslint/scope-manager@8.39.0':
    resolution: {integrity: sha512-8QOzff9UKxOh6npZQ/4FQu4mjdOCGSdO3p44ww0hk8Vu+IGbg0tB/H1LcTARRDzGCC8pDGbh2rissBuuoPgH8A==}
    engines: {node: ^18.18.0 || ^20.9.0 || >=21.1.0}

  '@typescript-eslint/tsconfig-utils@8.39.0':
    resolution: {integrity: sha512-Fd3/QjmFV2sKmvv3Mrj8r6N8CryYiCS8Wdb/6/rgOXAWGcFuc+VkQuG28uk/4kVNVZBQuuDHEDUpo/pQ32zsIQ==}
    engines: {node: ^18.18.0 || ^20.9.0 || >=21.1.0}
    peerDependencies:
      typescript: '>=4.8.4 <6.0.0'

  '@typescript-eslint/type-utils@8.39.0':
    resolution: {integrity: sha512-6B3z0c1DXVT2vYA9+z9axjtc09rqKUPRmijD5m9iv8iQpHBRYRMBcgxSiKTZKm6FwWw1/cI4v6em35OsKCiN5Q==}
    engines: {node: ^18.18.0 || ^20.9.0 || >=21.1.0}
    peerDependencies:
      eslint: ^8.57.0 || ^9.0.0
      typescript: '>=4.8.4 <6.0.0'

  '@typescript-eslint/types@8.39.0':
    resolution: {integrity: sha512-ArDdaOllnCj3yn/lzKn9s0pBQYmmyme/v1HbGIGB0GB/knFI3fWMHloC+oYTJW46tVbYnGKTMDK4ah1sC2v0Kg==}
    engines: {node: ^18.18.0 || ^20.9.0 || >=21.1.0}

  '@typescript-eslint/typescript-estree@8.39.0':
    resolution: {integrity: sha512-ndWdiflRMvfIgQRpckQQLiB5qAKQ7w++V4LlCHwp62eym1HLB/kw7D9f2e8ytONls/jt89TEasgvb+VwnRprsw==}
    engines: {node: ^18.18.0 || ^20.9.0 || >=21.1.0}
    peerDependencies:
      typescript: '>=4.8.4 <6.0.0'

  '@typescript-eslint/utils@8.39.0':
    resolution: {integrity: sha512-4GVSvNA0Vx1Ktwvf4sFE+exxJ3QGUorQG1/A5mRfRNZtkBT2xrA/BCO2H0eALx/PnvCS6/vmYwRdDA41EoffkQ==}
    engines: {node: ^18.18.0 || ^20.9.0 || >=21.1.0}
    peerDependencies:
      eslint: ^8.57.0 || ^9.0.0
      typescript: '>=4.8.4 <6.0.0'

  '@typescript-eslint/visitor-keys@8.39.0':
    resolution: {integrity: sha512-ldgiJ+VAhQCfIjeOgu8Kj5nSxds0ktPOSO9p4+0VDH2R2pLvQraaM5Oen2d7NxzMCm+Sn/vJT+mv2H5u6b/3fA==}
    engines: {node: ^18.18.0 || ^20.9.0 || >=21.1.0}

  '@unrs/resolver-binding-android-arm-eabi@1.11.1':
    resolution: {integrity: sha512-ppLRUgHVaGRWUx0R0Ut06Mjo9gBaBkg3v/8AxusGLhsIotbBLuRk51rAzqLC8gq6NyyAojEXglNjzf6R948DNw==}
    cpu: [arm]
    os: [android]

  '@unrs/resolver-binding-android-arm64@1.11.1':
    resolution: {integrity: sha512-lCxkVtb4wp1v+EoN+HjIG9cIIzPkX5OtM03pQYkG+U5O/wL53LC4QbIeazgiKqluGeVEeBlZahHalCaBvU1a2g==}
    cpu: [arm64]
    os: [android]

  '@unrs/resolver-binding-darwin-arm64@1.11.1':
    resolution: {integrity: sha512-gPVA1UjRu1Y/IsB/dQEsp2V1pm44Of6+LWvbLc9SDk1c2KhhDRDBUkQCYVWe6f26uJb3fOK8saWMgtX8IrMk3g==}
    cpu: [arm64]
    os: [darwin]

  '@unrs/resolver-binding-darwin-x64@1.11.1':
    resolution: {integrity: sha512-cFzP7rWKd3lZaCsDze07QX1SC24lO8mPty9vdP+YVa3MGdVgPmFc59317b2ioXtgCMKGiCLxJ4HQs62oz6GfRQ==}
    cpu: [x64]
    os: [darwin]

  '@unrs/resolver-binding-freebsd-x64@1.11.1':
    resolution: {integrity: sha512-fqtGgak3zX4DCB6PFpsH5+Kmt/8CIi4Bry4rb1ho6Av2QHTREM+47y282Uqiu3ZRF5IQioJQ5qWRV6jduA+iGw==}
    cpu: [x64]
    os: [freebsd]

  '@unrs/resolver-binding-linux-arm-gnueabihf@1.11.1':
    resolution: {integrity: sha512-u92mvlcYtp9MRKmP+ZvMmtPN34+/3lMHlyMj7wXJDeXxuM0Vgzz0+PPJNsro1m3IZPYChIkn944wW8TYgGKFHw==}
    cpu: [arm]
    os: [linux]

  '@unrs/resolver-binding-linux-arm-musleabihf@1.11.1':
    resolution: {integrity: sha512-cINaoY2z7LVCrfHkIcmvj7osTOtm6VVT16b5oQdS4beibX2SYBwgYLmqhBjA1t51CarSaBuX5YNsWLjsqfW5Cw==}
    cpu: [arm]
    os: [linux]

  '@unrs/resolver-binding-linux-arm64-gnu@1.11.1':
    resolution: {integrity: sha512-34gw7PjDGB9JgePJEmhEqBhWvCiiWCuXsL9hYphDF7crW7UgI05gyBAi6MF58uGcMOiOqSJ2ybEeCvHcq0BCmQ==}
    cpu: [arm64]
    os: [linux]

  '@unrs/resolver-binding-linux-arm64-musl@1.11.1':
    resolution: {integrity: sha512-RyMIx6Uf53hhOtJDIamSbTskA99sPHS96wxVE/bJtePJJtpdKGXO1wY90oRdXuYOGOTuqjT8ACccMc4K6QmT3w==}
    cpu: [arm64]
    os: [linux]

  '@unrs/resolver-binding-linux-ppc64-gnu@1.11.1':
    resolution: {integrity: sha512-D8Vae74A4/a+mZH0FbOkFJL9DSK2R6TFPC9M+jCWYia/q2einCubX10pecpDiTmkJVUH+y8K3BZClycD8nCShA==}
    cpu: [ppc64]
    os: [linux]

  '@unrs/resolver-binding-linux-riscv64-gnu@1.11.1':
    resolution: {integrity: sha512-frxL4OrzOWVVsOc96+V3aqTIQl1O2TjgExV4EKgRY09AJ9leZpEg8Ak9phadbuX0BA4k8U5qtvMSQQGGmaJqcQ==}
    cpu: [riscv64]
    os: [linux]

  '@unrs/resolver-binding-linux-riscv64-musl@1.11.1':
    resolution: {integrity: sha512-mJ5vuDaIZ+l/acv01sHoXfpnyrNKOk/3aDoEdLO/Xtn9HuZlDD6jKxHlkN8ZhWyLJsRBxfv9GYM2utQ1SChKew==}
    cpu: [riscv64]
    os: [linux]

  '@unrs/resolver-binding-linux-s390x-gnu@1.11.1':
    resolution: {integrity: sha512-kELo8ebBVtb9sA7rMe1Cph4QHreByhaZ2QEADd9NzIQsYNQpt9UkM9iqr2lhGr5afh885d/cB5QeTXSbZHTYPg==}
    cpu: [s390x]
    os: [linux]

  '@unrs/resolver-binding-linux-x64-gnu@1.11.1':
    resolution: {integrity: sha512-C3ZAHugKgovV5YvAMsxhq0gtXuwESUKc5MhEtjBpLoHPLYM+iuwSj3lflFwK3DPm68660rZ7G8BMcwSro7hD5w==}
    cpu: [x64]
    os: [linux]

  '@unrs/resolver-binding-linux-x64-musl@1.11.1':
    resolution: {integrity: sha512-rV0YSoyhK2nZ4vEswT/QwqzqQXw5I6CjoaYMOX0TqBlWhojUf8P94mvI7nuJTeaCkkds3QE4+zS8Ko+GdXuZtA==}
    cpu: [x64]
    os: [linux]

  '@unrs/resolver-binding-wasm32-wasi@1.11.1':
    resolution: {integrity: sha512-5u4RkfxJm+Ng7IWgkzi3qrFOvLvQYnPBmjmZQ8+szTK/b31fQCnleNl1GgEt7nIsZRIf5PLhPwT0WM+q45x/UQ==}
    engines: {node: '>=14.0.0'}
    cpu: [wasm32]

  '@unrs/resolver-binding-win32-arm64-msvc@1.11.1':
    resolution: {integrity: sha512-nRcz5Il4ln0kMhfL8S3hLkxI85BXs3o8EYoattsJNdsX4YUU89iOkVn7g0VHSRxFuVMdM4Q1jEpIId1Ihim/Uw==}
    cpu: [arm64]
    os: [win32]

  '@unrs/resolver-binding-win32-ia32-msvc@1.11.1':
    resolution: {integrity: sha512-DCEI6t5i1NmAZp6pFonpD5m7i6aFrpofcp4LA2i8IIq60Jyo28hamKBxNrZcyOwVOZkgsRp9O2sXWBWP8MnvIQ==}
    cpu: [ia32]
    os: [win32]

  '@unrs/resolver-binding-win32-x64-msvc@1.11.1':
    resolution: {integrity: sha512-lrW200hZdbfRtztbygyaq/6jP6AKE8qQN2KvPcJ+x7wiD038YtnYtZ82IMNJ69GJibV7bwL3y9FgK+5w/pYt6g==}
    cpu: [x64]
    os: [win32]

  '@wojtekmaj/date-utils@2.0.2':
    resolution: {integrity: sha512-Do66mSlSNifFFuo3l9gNKfRMSFi26CRuQMsDJuuKO/ekrDWuTTtE4ZQxoFCUOG+NgxnpSeBq/k5TY8ZseEzLpA==}

  acorn-jsx@5.3.2:
    resolution: {integrity: sha512-rq9s+JNhf0IChjtDXxllJ7g41oZk5SlXtp0LHwyA5cejwn7vKmKp4pPri6YEePv2PU65sAsegbXtIinmDFDXgQ==}
    peerDependencies:
      acorn: ^6.0.0 || ^7.0.0 || ^8.0.0

  acorn@8.15.0:
    resolution: {integrity: sha512-NZyJarBfL7nWwIq+FDL6Zp/yHEhePMNnnJ0y3qfieCrmNvYct8uvtiV41UvlSe6apAfk0fY1FbWx+NwfmpvtTg==}
    engines: {node: '>=0.4.0'}
    hasBin: true

  adler-32@1.3.1:
    resolution: {integrity: sha512-ynZ4w/nUUv5rrsR8UUGoe1VC9hZj6V5hU9Qw1HlMDJGEJw5S7TfTErWTjMys6M7vr0YWcPqs3qAr4ss0nDfP+A==}
    engines: {node: '>=0.8'}

  agent-base@7.1.4:
    resolution: {integrity: sha512-MnA+YT8fwfJPgBx3m60MNqakm30XOkyIoH1y6huTQvC0PwZG7ki8NacLBcrPbNoo8vEZy7Jpuk7+jMO+CUovTQ==}
    engines: {node: '>= 14'}

  ajv@6.12.6:
    resolution: {integrity: sha512-j3fVLgvTo527anyYyJOGTYJbG+vnnQYvE0m5mmkc1TK+nxAppkCLMIL0aZ4dblVCNoGShhm+kzE4ZUykBoMg4g==}

  ansi-colors@4.1.3:
    resolution: {integrity: sha512-/6w/C21Pm1A7aZitlI5Ni/2J6FFQN8i1Cvz3kHABAAbw93v/NlvKdVOqz7CCWz/3iv/JplRSEEZ83XION15ovw==}
    engines: {node: '>=6'}

  ansi-styles@4.3.0:
    resolution: {integrity: sha512-zbB9rCJAT1rbjiVDb2hqKFHNYLxgtk8NURxZ3IZwD3F6NtxbXZQCnnSi1Lkx+IDohdPlFp222wVALIheZJQSEg==}
    engines: {node: '>=8'}

  argparse@2.0.1:
    resolution: {integrity: sha512-8+9WqebbFzpX9OR+Wa6O29asIogeRMzcGtAINdpMHHyAg10f05aSFVBbcEqGf/PXw1EjAZ+q2/bEBg3DvurK3Q==}

  aria-hidden@1.2.6:
    resolution: {integrity: sha512-ik3ZgC9dY/lYVVM++OISsaYDeg1tb0VtP5uL3ouh1koGOaUMDPpbFIei4JkFimWUFPn90sbMNMXQAIVOlnYKJA==}
    engines: {node: '>=10'}

  aria-query@5.3.2:
    resolution: {integrity: sha512-COROpnaoap1E2F000S62r6A60uHZnmlvomhfyT2DlTcrY1OrBKn2UhH7qn5wTC9zMvD0AY7csdPSNwKP+7WiQw==}
    engines: {node: '>= 0.4'}

  array-buffer-byte-length@1.0.2:
    resolution: {integrity: sha512-LHE+8BuR7RYGDKvnrmcuSq3tDcKv9OFEXQt/HpbZhY7V6h0zlUXutnAD82GiFx9rdieCMjkvtcsPqBwgUl1Iiw==}
    engines: {node: '>= 0.4'}

  array-includes@3.1.9:
    resolution: {integrity: sha512-FmeCCAenzH0KH381SPT5FZmiA/TmpndpcaShhfgEN9eCVjnFBqq3l1xrI42y8+PPLI6hypzou4GXw00WHmPBLQ==}
    engines: {node: '>= 0.4'}

  array.prototype.findlast@1.2.5:
    resolution: {integrity: sha512-CVvd6FHg1Z3POpBLxO6E6zr+rSKEQ9L6rZHAaY7lLfhKsWYUBBOuMs0e9o24oopj6H+geRCX0YJ+TJLBK2eHyQ==}
    engines: {node: '>= 0.4'}

  array.prototype.findlastindex@1.2.6:
    resolution: {integrity: sha512-F/TKATkzseUExPlfvmwQKGITM3DGTK+vkAsCZoDc5daVygbJBnjEUCbgkAvVFsgfXfX4YIqZ/27G3k3tdXrTxQ==}
    engines: {node: '>= 0.4'}

  array.prototype.flat@1.3.3:
    resolution: {integrity: sha512-rwG/ja1neyLqCuGZ5YYrznA62D4mZXg0i1cIskIUKSiqF3Cje9/wXAls9B9s1Wa2fomMsIv8czB8jZcPmxCXFg==}
    engines: {node: '>= 0.4'}

  array.prototype.flatmap@1.3.3:
    resolution: {integrity: sha512-Y7Wt51eKJSyi80hFrJCePGGNo5ktJCslFuboqJsbf57CCPcm5zztluPlc4/aD8sWsKvlwatezpV4U1efk8kpjg==}
    engines: {node: '>= 0.4'}

  array.prototype.tosorted@1.1.4:
    resolution: {integrity: sha512-p6Fx8B7b7ZhL/gmUsAy0D15WhvDccw3mnGNbZpi3pmeJdxtWsj2jEaI4Y6oo3XiHfzuSgPwKc04MYt6KgvC/wA==}
    engines: {node: '>= 0.4'}

  arraybuffer.prototype.slice@1.0.4:
    resolution: {integrity: sha512-BNoCY6SXXPQ7gF2opIP4GBE+Xw7U+pHMYKuzjgCN3GwiaIR09UUeKfheyIry77QtrCBlC0KK0q5/TER/tYh3PQ==}
    engines: {node: '>= 0.4'}

  ast-types-flow@0.0.8:
    resolution: {integrity: sha512-OH/2E5Fg20h2aPrbe+QL8JZQFko0YZaF+j4mnQ7BGhfavO7OpSLa8a0y9sBwomHdSbkhTS8TQNayBfnW5DwbvQ==}

  async-function@1.0.0:
    resolution: {integrity: sha512-hsU18Ae8CDTR6Kgu9DYf0EbCr/a5iGL0rytQDobUcdpYOKokk8LEjVphnXkDkgpi0wYVsqrXuP0bZxJaTqdgoA==}
    engines: {node: '>= 0.4'}

  atob@2.1.2:
    resolution: {integrity: sha512-Wm6ukoaOGJi/73p/cl2GvLjTI5JM1k/O14isD73YML8StrH/7/lRFgmg8nICZgD3bZZvjwCGxtMOD3wWNAu8cg==}
    engines: {node: '>= 4.5.0'}
    hasBin: true

  attr-accept@2.2.5:
    resolution: {integrity: sha512-0bDNnY/u6pPwHDMoF0FieU354oBi0a8rD9FcsLwzcGWbc8KS8KPIi7y+s13OlVY+gMWc/9xEMUgNE6Qm8ZllYQ==}
    engines: {node: '>=4'}

  available-typed-arrays@1.0.7:
    resolution: {integrity: sha512-wvUjBtSGN7+7SjNpq/9M2Tg350UZD3q62IFZLbRAR1bSMlCo1ZaeW+BJ+D090e4hIIZLBcTDWe4Mh4jvUDajzQ==}
    engines: {node: '>= 0.4'}

  axe-core@4.10.3:
    resolution: {integrity: sha512-Xm7bpRXnDSX2YE2YFfBk2FnF0ep6tmG7xPh8iHee8MIcrgq762Nkce856dYtJYLkuIoYZvGfTs/PbZhideTcEg==}
    engines: {node: '>=4'}

  axobject-query@4.1.0:
    resolution: {integrity: sha512-qIj0G9wZbMGNLjLmg1PT6v2mE9AH2zlnADJD/2tC6E00hgmhUOfEB6greHPAfLRSufHqROIUTkw6E+M3lH0PTQ==}
    engines: {node: '>= 0.4'}

  balanced-match@1.0.2:
    resolution: {integrity: sha512-3oSeUO0TMV67hN1AmbXsK4yaqU7tjiHlbxRDZOpH0KW9+CeX4bRAaX0Anxt0tx2MrpRpWwQaPwIlISEJhYU5Pw==}

  base64-arraybuffer@1.0.2:
    resolution: {integrity: sha512-I3yl4r9QB5ZRY3XuJVEPfc2XhZO6YweFPI+UovAzn+8/hb3oJ6lnysaFcjVpkCPfVWFUDvoZ8kmVDP7WyRtYtQ==}
    engines: {node: '>= 0.6.0'}

  brace-expansion@1.1.12:
    resolution: {integrity: sha512-9T9UjW3r0UW5c1Q7GTwllptXwhvYmEzFhzMfZ9H7FQWt+uZePjZPjBP/W1ZEyZ1twGWom5/56TF4lPcqjnDHcg==}

  brace-expansion@2.0.2:
    resolution: {integrity: sha512-Jt0vHyM+jmUBqojB7E1NIYadt0vI0Qxjxd2TErW94wDz+E2LAm5vKMXXwg6ZZBTHPuUlDgQHKXvjGBdfcF1ZDQ==}

  braces@3.0.3:
    resolution: {integrity: sha512-yQbXgO/OSZVD2IsiLlro+7Hf6Q18EJrKSEsdoMzKePKXct3gvD8oLcOQdIzGupr5Fj+EDe8gO/lxc1BzfMpxvA==}
    engines: {node: '>=8'}

  btoa@1.2.1:
    resolution: {integrity: sha512-SB4/MIGlsiVkMcHmT+pSmIPoNDoHg+7cMzmt3Uxt628MTz2487DKSqK/fuhFBrkuqrYv5UCEnACpF4dTFNKc/g==}
    engines: {node: '>= 0.4.0'}
    hasBin: true

  call-bind-apply-helpers@1.0.2:
    resolution: {integrity: sha512-Sp1ablJ0ivDkSzjcaJdxEunN5/XvksFJ2sMBFfq6x0ryhQV/2b/KwFe21cMpmHtPOSij8K99/wSfoEuTObmuMQ==}
    engines: {node: '>= 0.4'}

  call-bind@1.0.8:
    resolution: {integrity: sha512-oKlSFMcMwpUg2ednkhQ454wfWiU/ul3CkJe/PEHcTKuiX6RpbehUiFMXu13HalGZxfUwCQzZG747YXBn1im9ww==}
    engines: {node: '>= 0.4'}

  call-bound@1.0.4:
    resolution: {integrity: sha512-+ys997U96po4Kx/ABpBCqhA9EuxJaQWDQg7295H4hBphv3IZg0boBKuwYpt4YXp6MZ5AmZQnU/tyMTlRpaSejg==}
    engines: {node: '>= 0.4'}

  callsites@3.1.0:
    resolution: {integrity: sha512-P8BjAsXvZS+VIDUI11hHCQEv74YT67YUi5JJFNWIqL235sBmjX4+qx9Muvls5ivyNENctx46xQLQ3aTuE7ssaQ==}
    engines: {node: '>=6'}

  caniuse-lite@1.0.30001731:
    resolution: {integrity: sha512-lDdp2/wrOmTRWuoB5DpfNkC0rJDU8DqRa6nYL6HK6sytw70QMopt/NIc/9SM7ylItlBWfACXk0tEn37UWM/+mg==}

  canvg@3.0.11:
    resolution: {integrity: sha512-5ON+q7jCTgMp9cjpu4Jo6XbvfYwSB2Ow3kzHKfIyJfaCAOHLbdKPQqGKgfED/R5B+3TFFfe8pegYA+b423SRyA==}
    engines: {node: '>=10.0.0'}

  cfb@1.2.2:
    resolution: {integrity: sha512-KfdUZsSOw19/ObEWasvBP/Ac4reZvAGauZhs6S/gqNhXhI7cKwvlH7ulj+dOEYnca4bm4SGo8C1bTAQvnTjgQA==}
    engines: {node: '>=0.8'}

  chalk@4.1.2:
    resolution: {integrity: sha512-oKnbhFyRIXpUuez8iBMmyEa4nbj4IOQyuhc/wy9kY7/WVPcwIO9VA668Pu8RkO7+0G76SLROeyw9CpQ061i4mA==}
    engines: {node: '>=10'}

  change-case@5.4.4:
    resolution: {integrity: sha512-HRQyTk2/YPEkt9TnUPbOpr64Uw3KOicFWPVBb+xiHvd6eBx/qPr9xqfBFDT8P2vWsvvz4jbEkfDe71W3VyNu2w==}

  chownr@3.0.0:
    resolution: {integrity: sha512-+IxzY9BZOQd/XuYPRmrvEVjF/nqj5kgT4kEq7VofrDoM1MxoRjEWkrCC3EtLi59TVawxTAn+orJwFQcrqEN1+g==}
    engines: {node: '>=18'}

  class-variance-authority@0.7.1:
    resolution: {integrity: sha512-Ka+9Trutv7G8M6WT6SeiRWz792K5qEqIGEGzXKhAE6xOWAY6pPH8U+9IY3oCMv6kqTmLsv7Xh/2w2RigkePMsg==}

  client-only@0.0.1:
    resolution: {integrity: sha512-IV3Ou0jSMzZrd3pZ48nLkT9DA7Ag1pnPzaiQhpW7c3RbcqqzvzzVu+L8gfqMp/8IM2MQtSiqaCxrrcfu8I8rMA==}

  clsx@2.1.1:
    resolution: {integrity: sha512-eYm0QWBtUrBWZWG0d386OGAw16Z995PiOVo2B7bjWSbHedGl5e0ZWaq65kOGgUSNesEIDkB9ISbTg/JK9dhCZA==}
    engines: {node: '>=6'}

  cmdk@1.1.1:
    resolution: {integrity: sha512-Vsv7kFaXm+ptHDMZ7izaRsP70GgrW9NBNGswt9OZaVBLlE0SNpDq8eu/VGXyF9r7M0azK3Wy7OlYXsuyYLFzHg==}
    peerDependencies:
      react: ^18 || ^19 || ^19.0.0-rc
      react-dom: ^18 || ^19 || ^19.0.0-rc

  codepage@1.15.0:
    resolution: {integrity: sha512-3g6NUTPd/YtuuGrhMnOMRjFc+LJw/bnMp3+0r/Wcz3IXUuCosKRJvMphm5+Q+bvTVGcJJuRvVLuYba+WojaFaA==}
    engines: {node: '>=0.8'}

  color-convert@2.0.1:
    resolution: {integrity: sha512-RRECPsj7iu/xb5oKYcsFHSppFNnsj/52OVTRKb4zP5onXwVF3zVmmToNcOfGC+CRDpfK/U584fMg38ZHCaElKQ==}
    engines: {node: '>=7.0.0'}

  color-name@1.1.4:
    resolution: {integrity: sha512-dOy+3AuW3a2wNbZHIuMZpTcgjGuLU/uBL/ubcZF9OXbDo8ff4O8yVp5Bf0efS8uEoYo5q4Fx7dY9OgQGXgAsQA==}

  color-string@1.9.1:
    resolution: {integrity: sha512-shrVawQFojnZv6xM40anx4CkoDP+fZsw/ZerEMsW/pyzsRbElpsL/DBVW7q3ExxwusdNXI3lXpuhEZkzs8p5Eg==}

  color@4.2.3:
    resolution: {integrity: sha512-1rXeuUUiGGrykh+CeBdu5Ie7OJwinCgQY0bc7GCRxy5xVHy+moaqkpL/jqQq0MtQOeYcrqEz4abc5f0KtU7W4A==}
    engines: {node: '>=12.5.0'}

  colorette@1.4.0:
    resolution: {integrity: sha512-Y2oEozpomLn7Q3HFP7dpww7AtMJplbM9lGZP6RDfHqmbeRjiwRg4n6VM6j4KLmRke85uWEI7JqF17f3pqdRA0g==}

  commander@7.2.0:
    resolution: {integrity: sha512-QrWXB+ZQSVPmIWIhtEO9H+gwHaMGYiF5ChvoJ+K9ZGHG/sVsa6yiesAD1GC/x46sET00Xlwo1u49RVVVzvcSkw==}
    engines: {node: '>= 10'}

  concat-map@0.0.1:
    resolution: {integrity: sha512-/Srv4dswyQNBfohGpz9o6Yb3Gz3SrUDqBH5rTuhGR7ahtlbYKnVxw2bCFMRljaA7EXHaXZ8wsHdodFvbkhKmqg==}

  cookie@0.7.2:
    resolution: {integrity: sha512-yki5XnKuf750l50uGTllt6kKILY4nQ1eNIQatoXEByZ5dWgnKqbnqmTrBE5B4N7lrMJKQ2ytWMiTO2o0v6Ew/w==}
    engines: {node: '>= 0.6'}

  core-js@3.45.1:
    resolution: {integrity: sha512-L4NPsJlCfZsPeXukyzHFlg/i7IIVwHSItR0wg0FLNqYClJ4MQYTYLbC7EkjKYRLZF2iof2MUgN0EGy7MdQFChg==}

  crc-32@1.2.2:
    resolution: {integrity: sha512-ROmzCKrTnOwybPcJApAA6WBWij23HVfGVNKqqrZpuyZOHqK2CwHSvpGuyt/UNNvaIjEd8X5IFGp4Mh+Ie1IHJQ==}
    engines: {node: '>=0.8'}
    hasBin: true

  cross-spawn@7.0.6:
    resolution: {integrity: sha512-uV2QOWP2nWzsy2aMp8aRibhi9dlzF5Hgh5SHaB9OiTGEyDTiJJyx0uy51QXdyWbtAHNua4XJzUKca3OzKUd3vA==}
    engines: {node: '>= 8'}

  css-line-break@2.1.0:
    resolution: {integrity: sha512-FHcKFCZcAha3LwfVBhCQbW2nCNbkZXn7KVUJcsT5/P8YmfsVja0FMPJr0B903j/E69HUphKiV9iQArX8SDYA4w==}

  csstype@3.1.3:
    resolution: {integrity: sha512-M1uQkMl8rQK/szD0LNhtqxIPLpimGm8sOBwU7lLnCpSbTyY3yeU1Vc7l4KT5zT4s/yOxHH5O7tIuuLOCnLADRw==}

  d3-array@3.2.4:
    resolution: {integrity: sha512-tdQAmyA18i4J7wprpYq8ClcxZy3SC31QMeByyCFyRt7BVHdREQZ5lpzoe5mFEYZUWe+oq8HBvk9JjpibyEV4Jg==}
    engines: {node: '>=12'}

  d3-axis@3.0.0:
    resolution: {integrity: sha512-IH5tgjV4jE/GhHkRV0HiVYPDtvfjHQlQfJHs0usq7M30XcSBvOotpmH1IgkcXsO/5gEQZD43B//fc7SRT5S+xw==}
    engines: {node: '>=12'}

  d3-brush@3.0.0:
    resolution: {integrity: sha512-ALnjWlVYkXsVIGlOsuWH1+3udkYFI48Ljihfnh8FZPF2QS9o+PzGLBslO0PjzVoHLZ2KCVgAM8NVkXPJB2aNnQ==}
    engines: {node: '>=12'}

  d3-chord@3.0.1:
    resolution: {integrity: sha512-VE5S6TNa+j8msksl7HwjxMHDM2yNK3XCkusIlpX5kwauBfXuyLAtNg9jCp/iHH61tgI4sb6R/EIMWCqEIdjT/g==}
    engines: {node: '>=12'}

  d3-color@3.1.0:
    resolution: {integrity: sha512-zg/chbXyeBtMQ1LbD/WSoW2DpC3I0mpmPdW+ynRTj/x2DAWYrIY7qeZIHidozwV24m4iavr15lNwIwLxRmOxhA==}
    engines: {node: '>=12'}

  d3-contour@4.0.2:
    resolution: {integrity: sha512-4EzFTRIikzs47RGmdxbeUvLWtGedDUNkTcmzoeyg4sP/dvCexO47AaQL7VKy/gul85TOxw+IBgA8US2xwbToNA==}
    engines: {node: '>=12'}

  d3-delaunay@6.0.4:
    resolution: {integrity: sha512-mdjtIZ1XLAM8bm/hx3WwjfHt6Sggek7qH043O8KEjDXN40xi3vx/6pYSVTwLjEgiXQTbvaouWKynLBiUZ6SK6A==}
    engines: {node: '>=12'}

  d3-dispatch@3.0.1:
    resolution: {integrity: sha512-rzUyPU/S7rwUflMyLc1ETDeBj0NRuHKKAcvukozwhshr6g6c5d8zh4c2gQjY2bZ0dXeGLWc1PF174P2tVvKhfg==}
    engines: {node: '>=12'}

  d3-drag@3.0.0:
    resolution: {integrity: sha512-pWbUJLdETVA8lQNJecMxoXfH6x+mO2UQo8rSmZ+QqxcbyA3hfeprFgIT//HW2nlHChWeIIMwS2Fq+gEARkhTkg==}
    engines: {node: '>=12'}

  d3-dsv@3.0.1:
    resolution: {integrity: sha512-UG6OvdI5afDIFP9w4G0mNq50dSOsXHJaRE8arAS5o9ApWnIElp8GZw1Dun8vP8OyHOZ/QJUKUJwxiiCCnUwm+Q==}
    engines: {node: '>=12'}
    hasBin: true

  d3-ease@3.0.1:
    resolution: {integrity: sha512-wR/XK3D3XcLIZwpbvQwQ5fK+8Ykds1ip7A2Txe0yxncXSdq1L9skcG7blcedkOX+ZcgxGAmLX1FrRGbADwzi0w==}
    engines: {node: '>=12'}

  d3-fetch@3.0.1:
    resolution: {integrity: sha512-kpkQIM20n3oLVBKGg6oHrUchHM3xODkTzjMoj7aWQFq5QEM+R6E4WkzT5+tojDY7yjez8KgCBRoj4aEr99Fdqw==}
    engines: {node: '>=12'}

  d3-force@3.0.0:
    resolution: {integrity: sha512-zxV/SsA+U4yte8051P4ECydjD/S+qeYtnaIyAs9tgHCqfguma/aAQDjo85A9Z6EKhBirHRJHXIgJUlffT4wdLg==}
    engines: {node: '>=12'}

  d3-format@3.1.0:
    resolution: {integrity: sha512-YyUI6AEuY/Wpt8KWLgZHsIU86atmikuoOmCfommt0LYHiQSPjvX2AcFc38PX0CBpr2RCyZhjex+NS/LPOv6YqA==}
    engines: {node: '>=12'}

  d3-geo@3.1.1:
    resolution: {integrity: sha512-637ln3gXKXOwhalDzinUgY83KzNWZRKbYubaG+fGVuc/dxO64RRljtCTnf5ecMyE1RIdtqpkVcq0IbtU2S8j2Q==}
    engines: {node: '>=12'}

  d3-hierarchy@3.1.2:
    resolution: {integrity: sha512-FX/9frcub54beBdugHjDCdikxThEqjnR93Qt7PvQTOHxyiNCAlvMrHhclk3cD5VeAaq9fxmfRp+CnWw9rEMBuA==}
    engines: {node: '>=12'}

  d3-interpolate@3.0.1:
    resolution: {integrity: sha512-3bYs1rOD33uo8aqJfKP3JWPAibgw8Zm2+L9vBKEHJ2Rg+viTR7o5Mmv5mZcieN+FRYaAOWX5SJATX6k1PWz72g==}
    engines: {node: '>=12'}

  d3-path@3.1.0:
    resolution: {integrity: sha512-p3KP5HCf/bvjBSSKuXid6Zqijx7wIfNW+J/maPs+iwR35at5JCbLUT0LzF1cnjbCHWhqzQTIN2Jpe8pRebIEFQ==}
    engines: {node: '>=12'}

  d3-polygon@3.0.1:
    resolution: {integrity: sha512-3vbA7vXYwfe1SYhED++fPUQlWSYTTGmFmQiany/gdbiWgU/iEyQzyymwL9SkJjFFuCS4902BSzewVGsHHmHtXg==}
    engines: {node: '>=12'}

  d3-quadtree@3.0.1:
    resolution: {integrity: sha512-04xDrxQTDTCFwP5H6hRhsRcb9xxv2RzkcsygFzmkSIOJy3PeRJP7sNk3VRIbKXcog561P9oU0/rVH6vDROAgUw==}
    engines: {node: '>=12'}

  d3-random@3.0.1:
    resolution: {integrity: sha512-FXMe9GfxTxqd5D6jFsQ+DJ8BJS4E/fT5mqqdjovykEB2oFbTMDVdg1MGFxfQW+FBOGoB++k8swBrgwSHT1cUXQ==}
    engines: {node: '>=12'}

  d3-scale-chromatic@3.1.0:
    resolution: {integrity: sha512-A3s5PWiZ9YCXFye1o246KoscMWqf8BsD9eRiJ3He7C9OBaxKhAd5TFCdEx/7VbKtxxTsu//1mMJFrEt572cEyQ==}
    engines: {node: '>=12'}

  d3-scale@4.0.2:
    resolution: {integrity: sha512-GZW464g1SH7ag3Y7hXjf8RoUuAFIqklOAq3MRl4OaWabTFJY9PN/E1YklhXLh+OQ3fM9yS2nOkCoS+WLZ6kvxQ==}
    engines: {node: '>=12'}

  d3-selection@3.0.0:
    resolution: {integrity: sha512-fmTRWbNMmsmWq6xJV8D19U/gw/bwrHfNXxrIN+HfZgnzqTHp9jOmKMhsTUjXOJnZOdZY9Q28y4yebKzqDKlxlQ==}
    engines: {node: '>=12'}

  d3-shape@3.2.0:
    resolution: {integrity: sha512-SaLBuwGm3MOViRq2ABk3eLoxwZELpH6zhl3FbAoJ7Vm1gofKx6El1Ib5z23NUEhF9AsGl7y+dzLe5Cw2AArGTA==}
    engines: {node: '>=12'}

  d3-time-format@4.1.0:
    resolution: {integrity: sha512-dJxPBlzC7NugB2PDLwo9Q8JiTR3M3e4/XANkreKSUxF8vvXKqm1Yfq4Q5dl8budlunRVlUUaDUgFt7eA8D6NLg==}
    engines: {node: '>=12'}

  d3-time@3.1.0:
    resolution: {integrity: sha512-VqKjzBLejbSMT4IgbmVgDjpkYrNWUYJnbCGo874u7MMKIWsILRX+OpX/gTk8MqjpT1A/c6HY2dCA77ZN0lkQ2Q==}
    engines: {node: '>=12'}

  d3-timer@3.0.1:
    resolution: {integrity: sha512-ndfJ/JxxMd3nw31uyKoY2naivF+r29V+Lc0svZxe1JvvIRmi8hUsrMvdOwgS1o6uBHmiz91geQ0ylPP0aj1VUA==}
    engines: {node: '>=12'}

  d3-transition@3.0.1:
    resolution: {integrity: sha512-ApKvfjsSR6tg06xrL434C0WydLr7JewBB3V+/39RMHsaXTOG0zmt/OAXeng5M5LBm0ojmxJrpomQVZ1aPvBL4w==}
    engines: {node: '>=12'}
    peerDependencies:
      d3-selection: 2 - 3

  d3-zoom@3.0.0:
    resolution: {integrity: sha512-b8AmV3kfQaqWAuacbPuNbL6vahnOJflOhexLzMMNLga62+/nh0JzvJ0aO/5a5MVgUFGS7Hu1P9P03o3fJkDCyw==}
    engines: {node: '>=12'}

  d3@7.9.0:
    resolution: {integrity: sha512-e1U46jVP+w7Iut8Jt8ri1YsPOvFpg46k+K8TpCb0P+zjCkjkPnV7WzfDJzMHy1LnA+wj5pLT1wjO901gLXeEhA==}
    engines: {node: '>=12'}

  damerau-levenshtein@1.0.8:
    resolution: {integrity: sha512-sdQSFB7+llfUcQHUQO3+B8ERRj0Oa4w9POWMI/puGtuf7gFywGmkaLCElnudfTiKZV+NvHqL0ifzdrI8Ro7ESA==}

  data-view-buffer@1.0.2:
    resolution: {integrity: sha512-EmKO5V3OLXh1rtK2wgXRansaK1/mtVdTUEiEI0W8RkvgT05kfxaH29PliLnpLP73yYO6142Q72QNa8Wx/A5CqQ==}
    engines: {node: '>= 0.4'}

  data-view-byte-length@1.0.2:
    resolution: {integrity: sha512-tuhGbE6CfTM9+5ANGf+oQb72Ky/0+s3xKUpHvShfiz2RxMFgFPjsXuRLBVMtvMs15awe45SRb83D6wH4ew6wlQ==}
    engines: {node: '>= 0.4'}

  data-view-byte-offset@1.0.1:
    resolution: {integrity: sha512-BS8PfmtDGnrgYdOonGZQdLZslWIeCGFP9tpan0hi1Co2Zr2NKADsvGYA8XxuG/4UWgJ6Cjtv+YJnB6MM69QGlQ==}
    engines: {node: '>= 0.4'}

  date-fns-jalali@4.1.0-0:
    resolution: {integrity: sha512-hTIP/z+t+qKwBDcmmsnmjWTduxCg+5KfdqWQvb2X/8C9+knYY6epN/pfxdDuyVlSVeFz0sM5eEfwIUQ70U4ckg==}

  date-fns@4.1.0:
    resolution: {integrity: sha512-Ukq0owbQXxa/U3EGtsdVBkR1w7KOQ5gIBqdH2hkvknzZPYvBxb/aa6E8L7tmjFtkwZBu3UXBbjIgPo/Ez4xaNg==}

  debug@3.2.7:
    resolution: {integrity: sha512-CFjzYYAi4ThfiQvizrFQevTTXHtnCqWfe7x1AhgEscTz6ZbLbfoLRLPugTQyBth6f8ZERVUSyWHFD/7Wu4t1XQ==}
    peerDependencies:
      supports-color: '*'
    peerDependenciesMeta:
      supports-color:
        optional: true

  debug@4.4.1:
    resolution: {integrity: sha512-KcKCqiftBJcZr++7ykoDIEwSa3XWowTfNPo92BYxjXiyYEVrUQh2aLyhxBCwww+heortUFxEJYcRzosstTEBYQ==}
    engines: {node: '>=6.0'}
    peerDependencies:
      supports-color: '*'
    peerDependenciesMeta:
      supports-color:
        optional: true

  decimal.js-light@2.5.1:
    resolution: {integrity: sha512-qIMFpTMZmny+MMIitAB6D7iVPEorVw6YQRWkvarTkT4tBeSLLiHzcwj6q0MmYSFCiVpiqPJTJEYIrpcPzVEIvg==}

  deep-is@0.1.4:
    resolution: {integrity: sha512-oIPzksmTg4/MriiaYGO+okXDT7ztn/w3Eptv/+gSIdMdKsJo0u4CfYNFJPy+4SKMuCqGw2wxnA+URMg3t8a/bQ==}

  define-data-property@1.1.4:
    resolution: {integrity: sha512-rBMvIzlpA8v6E+SJZoo++HAYqsLrkg7MSfIinMPFhmkorw7X+dOXVJQs+QT69zGkzMyfDnIMN2Wid1+NbL3T+A==}
    engines: {node: '>= 0.4'}

  define-properties@1.2.1:
    resolution: {integrity: sha512-8QmQKqEASLd5nx0U1B1okLElbUuuttJ/AnYmRXbbbGDWh6uS208EjD4Xqq/I9wK7u0v6O08XhTWnt5XtEbR6Dg==}
    engines: {node: '>= 0.4'}

  delaunator@5.0.1:
    resolution: {integrity: sha512-8nvh+XBe96aCESrGOqMp/84b13H9cdKbG5P2ejQCh4d4sK9RL4371qou9drQjMhvnPmhWl5hnmqbEE0fXr9Xnw==}

  detect-libc@2.0.4:
    resolution: {integrity: sha512-3UDv+G9CsCKO1WKMGw9fwq/SWJYbI0c5Y7LU1AXYoDdbhE2AHQ6N6Nb34sG8Fj7T5APy8qXDCKuuIHd1BR0tVA==}
    engines: {node: '>=8'}

  detect-node-es@1.1.0:
    resolution: {integrity: sha512-ypdmJU/TbBby2Dxibuv7ZLW3Bs1QEmM7nHjEANfohJLvE0XVujisn1qPJcZxg+qDucsr+bP6fLD1rPS3AhJ7EQ==}

  doctrine@2.1.0:
    resolution: {integrity: sha512-35mSku4ZXK0vfCuHEDAwt55dg2jNajHZ1odvF+8SSr82EsZY4QmXfuWso8oEd8zRhVObSN18aM0CjSdoBX7zIw==}
    engines: {node: '>=0.10.0'}

  dom-helpers@5.2.1:
    resolution: {integrity: sha512-nRCa7CK3VTrM2NmGkIy4cbK7IZlgBE/PYMn55rrXefr5xXDP0LdtfPnblFDoVdcAfslJ7or6iqAUnx0CCGIWQA==}

  dompurify@2.5.8:
    resolution: {integrity: sha512-o1vSNgrmYMQObbSSvF/1brBYEQPHhV1+gsmrusO7/GXtp1T9rCS8cXFqVxK/9crT1jA6Ccv+5MTSjBNqr7Sovw==}

  dunder-proto@1.0.1:
    resolution: {integrity: sha512-KIN/nDJBQRcXw0MLVhZE9iQHmG68qAVIBg9CqmUYjmQIhgij9U5MFvrqkUL5FbtyyzZuOeOt0zdeRe4UY7ct+A==}
    engines: {node: '>= 0.4'}

  emoji-regex@9.2.2:
    resolution: {integrity: sha512-L18DaJsXSUk2+42pv8mLs5jJT2hqFkFE4j21wOmgbUqsZ2hL72NsUU785g9RXgo3s0ZNgVl42TiHp3ZtOv/Vyg==}

  enhanced-resolve@5.18.2:
    resolution: {integrity: sha512-6Jw4sE1maoRJo3q8MsSIn2onJFbLTOjY9hlx4DZXmOKvLRd1Ok2kXmAGXaafL2+ijsJZ1ClYbl/pmqr9+k4iUQ==}
    engines: {node: '>=10.13.0'}

  es-abstract@1.24.0:
    resolution: {integrity: sha512-WSzPgsdLtTcQwm4CROfS5ju2Wa1QQcVeT37jFjYzdFz1r9ahadC8B8/a4qxJxM+09F18iumCdRmlr96ZYkQvEg==}
    engines: {node: '>= 0.4'}

  es-define-property@1.0.1:
    resolution: {integrity: sha512-e3nRfgfUZ4rNGL232gUgX06QNyyez04KdjFrF+LTRoOXmrOgFKDg4BCdsjW8EnT69eqdYGmRpJwiPVYNrCaW3g==}
    engines: {node: '>= 0.4'}

  es-errors@1.3.0:
    resolution: {integrity: sha512-Zf5H2Kxt2xjTvbJvP2ZWLEICxA6j+hAmMzIlypy4xcBg1vKVnx89Wy0GbS+kf5cwCVFFzdCFh2XSCFNULS6csw==}
    engines: {node: '>= 0.4'}

  es-iterator-helpers@1.2.1:
    resolution: {integrity: sha512-uDn+FE1yrDzyC0pCo961B2IHbdM8y/ACZsKD4dG6WqrjV53BADjwa7D+1aom2rsNVfLyDgU/eigvlJGJ08OQ4w==}
    engines: {node: '>= 0.4'}

  es-object-atoms@1.1.1:
    resolution: {integrity: sha512-FGgH2h8zKNim9ljj7dankFPcICIK9Cp5bm+c2gQSYePhpaG5+esrLODihIorn+Pe6FGJzWhXQotPv73jTaldXA==}
    engines: {node: '>= 0.4'}

  es-set-tostringtag@2.1.0:
    resolution: {integrity: sha512-j6vWzfrGVfyXxge+O0x5sh6cvxAog0a/4Rdd2K36zCMV5eJ+/+tOAngRO8cODMNWbVRdVlmGZQL2YS3yR8bIUA==}
    engines: {node: '>= 0.4'}

  es-shim-unscopables@1.1.0:
    resolution: {integrity: sha512-d9T8ucsEhh8Bi1woXCf+TIKDIROLG5WCkxg8geBCbvk22kzwC5G2OnXVMO6FUsvQlgUUXQ2itephWDLqDzbeCw==}
    engines: {node: '>= 0.4'}

  es-to-primitive@1.3.0:
    resolution: {integrity: sha512-w+5mJ3GuFL+NjVtJlvydShqE1eN3h3PbI7/5LAsYJP/2qtuMXjfL2LpHSRqo4b4eSF5K/DH1JXKUAHSB2UW50g==}
    engines: {node: '>= 0.4'}

  escape-string-regexp@4.0.0:
    resolution: {integrity: sha512-TtpcNJ3XAzx3Gq8sWRzJaVajRs0uVxA2YAkdb1jm2YkPz4G6egUFAyA3n5vtEIZefPk5Wa4UXbKuS5fKkJWdgA==}
    engines: {node: '>=10'}

  eslint-config-next@15.4.5:
    resolution: {integrity: sha512-IMijiXaZ43qFB+Gcpnb374ipTKD8JIyVNR+6VsifFQ/LHyx+A9wgcgSIhCX5PYSjwOoSYD5LtNHKlM5uc23eww==}
    peerDependencies:
      eslint: ^7.23.0 || ^8.0.0 || ^9.0.0
      typescript: '>=3.3.1'
    peerDependenciesMeta:
      typescript:
        optional: true

  eslint-import-resolver-node@0.3.9:
    resolution: {integrity: sha512-WFj2isz22JahUv+B788TlO3N6zL3nNJGU8CcZbPZvVEkBPaJdCV4vy5wyghty5ROFbCRnm132v8BScu5/1BQ8g==}

  eslint-import-resolver-typescript@3.10.1:
    resolution: {integrity: sha512-A1rHYb06zjMGAxdLSkN2fXPBwuSaQ0iO5M/hdyS0Ajj1VBaRp0sPD3dn1FhME3c/JluGFbwSxyCfqdSbtQLAHQ==}
    engines: {node: ^14.18.0 || >=16.0.0}
    peerDependencies:
      eslint: '*'
      eslint-plugin-import: '*'
      eslint-plugin-import-x: '*'
    peerDependenciesMeta:
      eslint-plugin-import:
        optional: true
      eslint-plugin-import-x:
        optional: true

  eslint-module-utils@2.12.1:
    resolution: {integrity: sha512-L8jSWTze7K2mTg0vos/RuLRS5soomksDPoJLXIslC7c8Wmut3bx7CPpJijDcBZtxQ5lrbUdM+s0OlNbz0DCDNw==}
    engines: {node: '>=4'}
    peerDependencies:
      '@typescript-eslint/parser': '*'
      eslint: '*'
      eslint-import-resolver-node: '*'
      eslint-import-resolver-typescript: '*'
      eslint-import-resolver-webpack: '*'
    peerDependenciesMeta:
      '@typescript-eslint/parser':
        optional: true
      eslint:
        optional: true
      eslint-import-resolver-node:
        optional: true
      eslint-import-resolver-typescript:
        optional: true
      eslint-import-resolver-webpack:
        optional: true

  eslint-plugin-import@2.32.0:
    resolution: {integrity: sha512-whOE1HFo/qJDyX4SnXzP4N6zOWn79WhnCUY/iDR0mPfQZO8wcYE4JClzI2oZrhBnnMUCBCHZhO6VQyoBU95mZA==}
    engines: {node: '>=4'}
    peerDependencies:
      '@typescript-eslint/parser': '*'
      eslint: ^2 || ^3 || ^4 || ^5 || ^6 || ^7.2.0 || ^8 || ^9
    peerDependenciesMeta:
      '@typescript-eslint/parser':
        optional: true

  eslint-plugin-jsx-a11y@6.10.2:
    resolution: {integrity: sha512-scB3nz4WmG75pV8+3eRUQOHZlNSUhFNq37xnpgRkCCELU3XMvXAxLk1eqWWyE22Ki4Q01Fnsw9BA3cJHDPgn2Q==}
    engines: {node: '>=4.0'}
    peerDependencies:
      eslint: ^3 || ^4 || ^5 || ^6 || ^7 || ^8 || ^9

  eslint-plugin-react-hooks@5.2.0:
    resolution: {integrity: sha512-+f15FfK64YQwZdJNELETdn5ibXEUQmW1DZL6KXhNnc2heoy/sg9VJJeT7n8TlMWouzWqSWavFkIhHyIbIAEapg==}
    engines: {node: '>=10'}
    peerDependencies:
      eslint: ^3.0.0 || ^4.0.0 || ^5.0.0 || ^6.0.0 || ^7.0.0 || ^8.0.0-0 || ^9.0.0

  eslint-plugin-react@7.37.5:
    resolution: {integrity: sha512-Qteup0SqU15kdocexFNAJMvCJEfa2xUKNV4CC1xsVMrIIqEy3SQ/rqyxCWNzfrd3/ldy6HMlD2e0JDVpDg2qIA==}
    engines: {node: '>=4'}
    peerDependencies:
      eslint: ^3 || ^4 || ^5 || ^6 || ^7 || ^8 || ^9.7

  eslint-scope@8.4.0:
    resolution: {integrity: sha512-sNXOfKCn74rt8RICKMvJS7XKV/Xk9kA7DyJr8mJik3S7Cwgy3qlkkmyS2uQB3jiJg6VNdZd/pDBJu0nvG2NlTg==}
    engines: {node: ^18.18.0 || ^20.9.0 || >=21.1.0}

  eslint-visitor-keys@3.4.3:
    resolution: {integrity: sha512-wpc+LXeiyiisxPlEkUzU6svyS1frIO3Mgxj1fdy7Pm8Ygzguax2N3Fa/D/ag1WqbOprdI+uY6wMUl8/a2G+iag==}
    engines: {node: ^12.22.0 || ^14.17.0 || >=16.0.0}

  eslint-visitor-keys@4.2.1:
    resolution: {integrity: sha512-Uhdk5sfqcee/9H/rCOJikYz67o0a2Tw2hGRPOG2Y1R2dg7brRe1uG0yaNQDHu+TO/uQPF/5eCapvYSmHUjt7JQ==}
    engines: {node: ^18.18.0 || ^20.9.0 || >=21.1.0}

  eslint@9.32.0:
    resolution: {integrity: sha512-LSehfdpgMeWcTZkWZVIJl+tkZ2nuSkyyB9C27MZqFWXuph7DvaowgcTvKqxvpLW1JZIk8PN7hFY3Rj9LQ7m7lg==}
    engines: {node: ^18.18.0 || ^20.9.0 || >=21.1.0}
    hasBin: true
    peerDependencies:
      jiti: '*'
    peerDependenciesMeta:
      jiti:
        optional: true

  espree@10.4.0:
    resolution: {integrity: sha512-j6PAQ2uUr79PZhBjP5C5fhl8e39FmRnOjsD5lGnWrFU8i2G776tBK7+nP8KuQUTTyAZUwfQqXAgrVH5MbH9CYQ==}
    engines: {node: ^18.18.0 || ^20.9.0 || >=21.1.0}

  esquery@1.6.0:
    resolution: {integrity: sha512-ca9pw9fomFcKPvFLXhBKUK90ZvGibiGOvRJNbjljY7s7uq/5YO4BOzcYtJqExdx99rF6aAcnRxHmcUHcz6sQsg==}
    engines: {node: '>=0.10'}

  esrecurse@4.3.0:
    resolution: {integrity: sha512-KmfKL3b6G+RXvP8N1vr3Tq1kL/oCFgn2NYXEtqP8/L3pKapUA4G8cFVaoF3SU323CD4XypR/ffioHmkti6/Tag==}
    engines: {node: '>=4.0'}

  estraverse@5.3.0:
    resolution: {integrity: sha512-MMdARuVEQziNTeJD8DgMqmhwR11BRQ/cBP+pLtYdSTnf3MIO8fFeiINEbX36ZdNlfU/7A9f3gUw49B3oQsvwBA==}
    engines: {node: '>=4.0'}

  esutils@2.0.3:
    resolution: {integrity: sha512-kVscqXk4OCp68SZ0dkgEKVi6/8ij300KBWTJq32P/dYeWTSwK41WyTxalN1eRmA5Z9UU/LX9D7FWSmV9SAYx6g==}
    engines: {node: '>=0.10.0'}

  eventemitter3@4.0.7:
    resolution: {integrity: sha512-8guHBZCwKnFhYdHr2ysuRWErTwhoN2X8XELRlrRwpmfeY2jjuUN4taQMsULKUVo1K4DvZl+0pgfyoysHxvmvEw==}

  fast-deep-equal@3.1.3:
    resolution: {integrity: sha512-f3qQ9oQy9j2AhBe/H9VC91wLmKBCCU/gDOnKNAYG5hswO7BLKj09Hc5HYNz9cGI++xlpDCIgDaitVs03ATR84Q==}

  fast-equals@5.2.2:
    resolution: {integrity: sha512-V7/RktU11J3I36Nwq2JnZEM7tNm17eBJz+u25qdxBZeCKiX6BkVSZQjwWIr+IobgnZy+ag73tTZgZi7tr0LrBw==}
    engines: {node: '>=6.0.0'}

  fast-glob@3.3.1:
    resolution: {integrity: sha512-kNFPyjhh5cKjrUltxs+wFx+ZkbRaxxmZ+X0ZU31SOsxCEtP9VPgtq2teZw1DebupL5GmDaNQ6yKMMVcM41iqDg==}
    engines: {node: '>=8.6.0'}

  fast-glob@3.3.3:
    resolution: {integrity: sha512-7MptL8U0cqcFdzIzwOTHoilX9x5BrNqye7Z/LuC7kCMRio1EMSyqRK3BEAUD7sXRq4iT4AzTVuZdhgQ2TCvYLg==}
    engines: {node: '>=8.6.0'}

  fast-json-stable-stringify@2.1.0:
    resolution: {integrity: sha512-lhd/wF+Lk98HZoTCtlVraHtfh5XYijIjalXck7saUtuanSDyLMxnHhSXEDJqHxD7msR8D0uCmqlkwjCV8xvwHw==}

  fast-levenshtein@2.0.6:
    resolution: {integrity: sha512-DCXu6Ifhqcks7TZKY3Hxp3y6qphY5SJZmrWMDrKcERSOXWQdMhU9Ig/PYrzyw/ul9jOIyh0N4M0tbC5hodg8dw==}

  fastq@1.19.1:
    resolution: {integrity: sha512-GwLTyxkCXjXbxqIhTsMI2Nui8huMPtnxg7krajPJAjnEG/iiOS7i+zCtWGZR9G0NBKbXKh6X9m9UIsYX/N6vvQ==}

  fdir@6.4.6:
    resolution: {integrity: sha512-hiFoqpyZcfNm1yc4u8oWCf9A2c4D3QjCrks3zmoVKVxpQRzmPNar1hUJcBG2RQHvEVGDN+Jm81ZheVLAQMK6+w==}
    peerDependencies:
      picomatch: ^3 || ^4
    peerDependenciesMeta:
      picomatch:
        optional: true

  fflate@0.8.2:
    resolution: {integrity: sha512-cPJU47OaAoCbg0pBvzsgpTPhmhqI5eJjh/JIu8tPj5q+T7iLvW/JAYUqmE7KOB4R1ZyEhzBaIQpQpardBF5z8A==}

  file-entry-cache@8.0.0:
    resolution: {integrity: sha512-XXTUwCvisa5oacNGRP9SfNtYBNAMi+RPwBFmblZEF7N7swHYQS6/Zfk7SRwx4D5j3CH211YNRco1DEMNVfZCnQ==}
    engines: {node: '>=16.0.0'}

  file-selector@2.1.2:
    resolution: {integrity: sha512-QgXo+mXTe8ljeqUFaX3QVHc5osSItJ/Km+xpocx0aSqWGMSCf6qYs/VnzZgS864Pjn5iceMRFigeAV7AfTlaig==}
    engines: {node: '>= 12'}

  fill-range@7.1.1:
    resolution: {integrity: sha512-YsGpe3WHLK8ZYi4tWDg2Jy3ebRz2rXowDxnld4bkQB00cc/1Zw9AWnC0i9ztDJitivtQvaI9KaLyKrc+hBW0yg==}
    engines: {node: '>=8'}

  find-up@5.0.0:
    resolution: {integrity: sha512-78/PXT1wlLLDgTzDs7sjq9hzz0vXD+zn+7wypEe4fXQxCmdmqfGsEPQxmiCSQI3ajFV91bVSsvNtrJRiW6nGng==}
    engines: {node: '>=10'}

  flat-cache@4.0.1:
    resolution: {integrity: sha512-f7ccFPK3SXFHpx15UIGyRJ/FJQctuKZ0zVuN3frBo4HnK3cay9VEW0R6yPYFHC0AgqhukPzKjq22t5DmAyqGyw==}
    engines: {node: '>=16'}

  flatted@3.3.3:
    resolution: {integrity: sha512-GX+ysw4PBCz0PzosHDepZGANEuFCMLrnRTiEy9McGjmkCQYwRq4A/X786G/fjM/+OjsWSU1ZrY5qyARZmO/uwg==}

  for-each@0.3.5:
    resolution: {integrity: sha512-dKx12eRCVIzqCxFGplyFKJMPvLEWgmNtUrpTiJIR5u97zEhRG8ySrtboPHZXx7daLxQVrl643cTzbab2tkQjxg==}
    engines: {node: '>= 0.4'}

  frac@1.1.2:
    resolution: {integrity: sha512-w/XBfkibaTl3YDqASwfDUqkna4Z2p9cFSr1aHDt0WoMTECnRfBOv2WArlZILlqgWlmdIlALXGpM2AOhEk5W3IA==}
    engines: {node: '>=0.8'}

  function-bind@1.1.2:
    resolution: {integrity: sha512-7XHNxH7qX9xG5mIwxkhumTox/MIRNcOgDrxWsMt2pAr23WHp6MrRlN7FBSFpCpr+oVO0F744iUgR82nJMfG2SA==}

  function.prototype.name@1.1.8:
    resolution: {integrity: sha512-e5iwyodOHhbMr/yNrc7fDYG4qlbIvI5gajyzPnb5TCwyhjApznQh1BMFou9b30SevY43gCJKXycoCBjMbsuW0Q==}
    engines: {node: '>= 0.4'}

  functions-have-names@1.2.3:
    resolution: {integrity: sha512-xckBUXyTIqT97tq2x2AMb+g163b5JFysYk0x4qxNFwbfQkmNZoiRHb6sPzI9/QV33WeuvVYBUIiD4NzNIyqaRQ==}

  get-intrinsic@1.3.0:
    resolution: {integrity: sha512-9fSjSaos/fRIVIp+xSJlE6lfwhES7LNtKaCBIamHsjr2na1BiABJPo0mOjjz8GJDURarmCPGqaiVg5mfjb98CQ==}
    engines: {node: '>= 0.4'}

  get-nonce@1.0.1:
    resolution: {integrity: sha512-FJhYRoDaiatfEkUK8HKlicmu/3SGFD51q3itKDGoSTysQJBnfOcxU5GxnhE1E6soB76MbT0MBtnKJuXyAx+96Q==}
    engines: {node: '>=6'}

  get-proto@1.0.1:
    resolution: {integrity: sha512-sTSfBjoXBp89JvIKIefqw7U2CCebsc74kiY6awiGogKtoSGbgjYE/G/+l9sF3MWFPNc9IcoOC4ODfKHfxFmp0g==}
    engines: {node: '>= 0.4'}

  get-symbol-description@1.1.0:
    resolution: {integrity: sha512-w9UMqWwJxHNOvoNzSJ2oPF5wvYcvP7jUvYzhp67yEhTi17ZDBBC1z9pTdGuzjD+EFIqLSYRweZjqfiPzQ06Ebg==}
    engines: {node: '>= 0.4'}

  get-tsconfig@4.10.1:
    resolution: {integrity: sha512-auHyJ4AgMz7vgS8Hp3N6HXSmlMdUyhSUrfBF16w153rxtLIEOE+HGqaBppczZvnHLqQJfiHotCYpNhl0lUROFQ==}

  get-user-locale@3.0.0:
    resolution: {integrity: sha512-iJfHSmdYV39UUBw7Jq6GJzeJxUr4U+S03qdhVuDsR9gCEnfbqLy9gYDJFBJQL1riqolFUKQvx36mEkp2iGgJ3g==}

  glob-parent@5.1.2:
    resolution: {integrity: sha512-AOIgSQCepiJYwP3ARnGx+5VnTu2HBYdzbGP45eLw1vr3zB3vZLeyed1sC9hnbcOc9/SrMyM5RPQrkGz4aS9Zow==}
    engines: {node: '>= 6'}

  glob-parent@6.0.2:
    resolution: {integrity: sha512-XxwI8EOhVQgWp6iDL+3b0r86f4d6AX6zSU55HfB4ydCEuXLXc5FcYeOu+nnGftS4TEju/11rt4KJPTMgbfmv4A==}
    engines: {node: '>=10.13.0'}

  globals@14.0.0:
    resolution: {integrity: sha512-oahGvuMGQlPw/ivIYBjVSrWAfWLBeku5tpPE2fOPLi+WHffIWbuh2tCjhyQhTBPMf5E9jDEH4FOmTYgYwbKwtQ==}
    engines: {node: '>=18'}

  globalthis@1.0.4:
    resolution: {integrity: sha512-DpLKbNU4WylpxJykQujfCcwYWiV/Jhm50Goo0wrVILAv5jOr9d+H+UR3PhSCD2rCCEIg0uc+G+muBTwD54JhDQ==}
    engines: {node: '>= 0.4'}

  gopd@1.2.0:
    resolution: {integrity: sha512-ZUKRh6/kUFoAiTAtTYPZJ3hw9wNxx+BIBOijnlG9PnrJsCcSjs1wyyD6vJpaYtgnzDrKYRSqf3OO6Rfa93xsRg==}
    engines: {node: '>= 0.4'}

  graceful-fs@4.2.11:
    resolution: {integrity: sha512-RbJ5/jmFcNNCcDV5o9eTnBLJ/HszWV0P73bc+Ff4nS/rJj+YaS6IGyiOL0VoBYX+l1Wrl3k63h/KrH+nhJ0XvQ==}

  graphemer@1.4.0:
    resolution: {integrity: sha512-EtKwoO6kxCL9WO5xipiHTZlSzBm7WLT627TqC/uVRd0HKmq8NXyebnNYxDoBi7wt8eTWrUrKXCOVaFq9x1kgag==}

  has-bigints@1.1.0:
    resolution: {integrity: sha512-R3pbpkcIqv2Pm3dUwgjclDRVmWpTJW2DcMzcIhEXEx1oh/CEMObMm3KLmRJOdvhM7o4uQBnwr8pzRK2sJWIqfg==}
    engines: {node: '>= 0.4'}

  has-flag@4.0.0:
    resolution: {integrity: sha512-EykJT/Q1KjTWctppgIAgfSO0tKVuZUjhgMr17kqTumMl6Afv3EISleU7qZUzoXDFTAHTDC4NOoG/ZxU3EvlMPQ==}
    engines: {node: '>=8'}

  has-property-descriptors@1.0.2:
    resolution: {integrity: sha512-55JNKuIW+vq4Ke1BjOTjM2YctQIvCT7GFzHwmfZPGo5wnrgkid0YQtnAleFSqumZm4az3n2BS+erby5ipJdgrg==}

  has-proto@1.2.0:
    resolution: {integrity: sha512-KIL7eQPfHQRC8+XluaIw7BHUwwqL19bQn4hzNgdr+1wXoU0KKj6rufu47lhY7KbJR2C6T6+PfyN0Ea7wkSS+qQ==}
    engines: {node: '>= 0.4'}

  has-symbols@1.1.0:
    resolution: {integrity: sha512-1cDNdwJ2Jaohmb3sg4OmKaMBwuC48sYni5HUw2DvsC8LjGTLK9h+eb1X6RyuOHe4hT0ULCW68iomhjUoKUqlPQ==}
    engines: {node: '>= 0.4'}

  has-tostringtag@1.0.2:
    resolution: {integrity: sha512-NqADB8VjPFLM2V0VvHUewwwsw0ZWBaIdgo+ieHtK3hasLz4qeCRjYcqfB6AQrBggRKppKF8L52/VqdVsO47Dlw==}
    engines: {node: '>= 0.4'}

  hasown@2.0.2:
    resolution: {integrity: sha512-0hJU9SCPvmMzIBdZFqNPXWa6dqh7WdH0cII9y+CyS8rG3nL48Bclra9HmKhVVUHyPWNH5Y7xDwAB7bfgSjkUMQ==}
    engines: {node: '>= 0.4'}

  html2canvas-pro@1.5.11:
    resolution: {integrity: sha512-W4pEeKLG8+9a54RDOSiEKq7gRXXDzt0ORMaLXX+l6a3urSKbmnkmyzcRDCtgTOzmHLaZTLG2wiTQMJqKLlSh3w==}
    engines: {node: '>=16.0.0'}

  html2canvas@1.4.1:
    resolution: {integrity: sha512-fPU6BHNpsyIhr8yyMpTLLxAbkaK8ArIBcmZIRiBLiDhjeqvXolaEmDGmELFuX9I4xDcaKKcJl+TKZLqruBbmWA==}
    engines: {node: '>=8.0.0'}

  https-proxy-agent@7.0.6:
    resolution: {integrity: sha512-vK9P5/iUfdl95AI+JVyUuIcVtd4ofvtrOr3HNtM2yxC9bnMbEdp3x01OhQNnjb8IJYi38VlTE3mBXwcfvywuSw==}
    engines: {node: '>= 14'}

  iconv-lite@0.6.3:
    resolution: {integrity: sha512-4fCk79wshMdzMp2rH06qWrJE4iolqLhCUH+OiuIgU++RB0+94NlDL81atO7GX55uUKueo0txHNtvEyI6D7WdMw==}
    engines: {node: '>=0.10.0'}

  ignore@5.3.2:
    resolution: {integrity: sha512-hsBTNUqQTDwkWtcdYI2i06Y/nUBEsNEDJKjWdigLvegy8kDuJAS8uRlpkkcQpyEXL0Z/pjDy5HBmMjRCJ2gq+g==}
    engines: {node: '>= 4'}

  ignore@7.0.5:
    resolution: {integrity: sha512-Hs59xBNfUIunMFgWAbGX5cq6893IbWg4KnrjbYwX3tx0ztorVgTDA6B2sxf8ejHJ4wz8BqGUMYlnzNBer5NvGg==}
    engines: {node: '>= 4'}

  import-fresh@3.3.1:
    resolution: {integrity: sha512-TR3KfrTZTYLPB6jUjfx6MF9WcWrHL9su5TObK4ZkYgBdWKPOFoSoQIdEuTuR82pmtxH2spWG9h6etwfr1pLBqQ==}
    engines: {node: '>=6'}

  imurmurhash@0.1.4:
    resolution: {integrity: sha512-JmXMZ6wuvDmLiHEml9ykzqO6lwFbof0GG4IkcGaENdCRDDmMVnny7s5HsIgHCbaq0w2MyPhDqkhTUgS2LU2PHA==}
    engines: {node: '>=0.8.19'}

  index-to-position@1.1.0:
    resolution: {integrity: sha512-XPdx9Dq4t9Qk1mTMbWONJqU7boCoumEH7fRET37HX5+khDUl3J2W6PdALxhILYlIYx2amlwYcRPp28p0tSiojg==}
    engines: {node: '>=18'}

  internal-slot@1.1.0:
    resolution: {integrity: sha512-4gd7VpWNQNB4UKKCFFVcp1AVv+FMOgs9NKzjHKusc8jTMhd5eL1NqQqOpE0KzMds804/yHlglp3uxgluOqAPLw==}
    engines: {node: '>= 0.4'}

  internmap@2.0.3:
    resolution: {integrity: sha512-5Hh7Y1wQbvY5ooGgPbDaL5iYLAPzMTUrjMulskHLH6wnv/A+1q5rgEaiuqEjB+oxGXIVZs1FF+R/KPN3ZSQYYg==}
    engines: {node: '>=12'}

  is-array-buffer@3.0.5:
    resolution: {integrity: sha512-DDfANUiiG2wC1qawP66qlTugJeL5HyzMpfr8lLK+jMQirGzNod0B12cFB/9q838Ru27sBwfw78/rdoU7RERz6A==}
    engines: {node: '>= 0.4'}

  is-arrayish@0.3.2:
    resolution: {integrity: sha512-eVRqCvVlZbuw3GrM63ovNSNAeA1K16kaR/LRY/92w0zxQ5/1YzwblUX652i4Xs9RwAGjW9d9y6X88t8OaAJfWQ==}

  is-async-function@2.1.1:
    resolution: {integrity: sha512-9dgM/cZBnNvjzaMYHVoxxfPj2QXt22Ev7SuuPrs+xav0ukGB0S6d4ydZdEiM48kLx5kDV+QBPrpVnFyefL8kkQ==}
    engines: {node: '>= 0.4'}

  is-bigint@1.1.0:
    resolution: {integrity: sha512-n4ZT37wG78iz03xPRKJrHTdZbe3IicyucEtdRsV5yglwc3GyUfbAfpSeD0FJ41NbUNSt5wbhqfp1fS+BgnvDFQ==}
    engines: {node: '>= 0.4'}

  is-boolean-object@1.2.2:
    resolution: {integrity: sha512-wa56o2/ElJMYqjCjGkXri7it5FbebW5usLw/nPmCMs5DeZ7eziSYZhSmPRn0txqeW4LnAmQQU7FgqLpsEFKM4A==}
    engines: {node: '>= 0.4'}

  is-bun-module@2.0.0:
    resolution: {integrity: sha512-gNCGbnnnnFAUGKeZ9PdbyeGYJqewpmc2aKHUEMO5nQPWU9lOmv7jcmQIv+qHD8fXW6W7qfuCwX4rY9LNRjXrkQ==}

  is-callable@1.2.7:
    resolution: {integrity: sha512-1BC0BVFhS/p0qtw6enp8e+8OD0UrK0oFLztSjNzhcKA3WDuJxxAPXzPuPtKkjEY9UUoEWlX/8fgKeu2S8i9JTA==}
    engines: {node: '>= 0.4'}

  is-core-module@2.16.1:
    resolution: {integrity: sha512-UfoeMA6fIJ8wTYFEUjelnaGI67v6+N7qXJEvQuIGa99l4xsCruSYOVSQ0uPANn4dAzm8lkYPaKLrrijLq7x23w==}
    engines: {node: '>= 0.4'}

  is-data-view@1.0.2:
    resolution: {integrity: sha512-RKtWF8pGmS87i2D6gqQu/l7EYRlVdfzemCJN/P3UOs//x1QE7mfhvzHIApBTRf7axvT6DMGwSwBXYCT0nfB9xw==}
    engines: {node: '>= 0.4'}

  is-date-object@1.1.0:
    resolution: {integrity: sha512-PwwhEakHVKTdRNVOw+/Gyh0+MzlCl4R6qKvkhuvLtPMggI1WAHt9sOwZxQLSGpUaDnrdyDsomoRgNnCfKNSXXg==}
    engines: {node: '>= 0.4'}

  is-extglob@2.1.1:
    resolution: {integrity: sha512-SbKbANkN603Vi4jEZv49LeVJMn4yGwsbzZworEoyEiutsN3nJYdbO36zfhGJ6QEDpOZIFkDtnq5JRxmvl3jsoQ==}
    engines: {node: '>=0.10.0'}

  is-finalizationregistry@1.1.1:
    resolution: {integrity: sha512-1pC6N8qWJbWoPtEjgcL2xyhQOP491EQjeUo3qTKcmV8YSDDJrOepfG8pcC7h/QgnQHYSv0mJ3Z/ZWxmatVrysg==}
    engines: {node: '>= 0.4'}

  is-generator-function@1.1.0:
    resolution: {integrity: sha512-nPUB5km40q9e8UfN/Zc24eLlzdSf9OfKByBw9CIdw4H1giPMeA0OIJvbchsCu4npfI2QcMVBsGEBHKZ7wLTWmQ==}
    engines: {node: '>= 0.4'}

  is-glob@4.0.3:
    resolution: {integrity: sha512-xelSayHH36ZgE7ZWhli7pW34hNbNl8Ojv5KVmkJD4hBdD3th8Tfk9vYasLM+mXWOZhFkgZfxhLSnrwRr4elSSg==}
    engines: {node: '>=0.10.0'}

  is-map@2.0.3:
    resolution: {integrity: sha512-1Qed0/Hr2m+YqxnM09CjA2d/i6YZNfF6R2oRAOj36eUdS6qIV/huPJNSEpKbupewFs+ZsJlxsjjPbc0/afW6Lw==}
    engines: {node: '>= 0.4'}

  is-negative-zero@2.0.3:
    resolution: {integrity: sha512-5KoIu2Ngpyek75jXodFvnafB6DJgr3u8uuK0LEZJjrU19DrMD3EVERaR8sjz8CCGgpZvxPl9SuE1GMVPFHx1mw==}
    engines: {node: '>= 0.4'}

  is-number-object@1.1.1:
    resolution: {integrity: sha512-lZhclumE1G6VYD8VHe35wFaIif+CTy5SJIi5+3y4psDgWu4wPDoBhF8NxUOinEc7pHgiTsT6MaBb92rKhhD+Xw==}
    engines: {node: '>= 0.4'}

  is-number@7.0.0:
    resolution: {integrity: sha512-41Cifkg6e8TylSpdtTpeLVMqvSBEVzTttHvERD741+pnZ8ANv0004MRL43QKPDlK9cGvNp6NZWZUBlbGXYxxng==}
    engines: {node: '>=0.12.0'}

  is-regex@1.2.1:
    resolution: {integrity: sha512-MjYsKHO5O7mCsmRGxWcLWheFqN9DJ/2TmngvjKXihe6efViPqc274+Fx/4fYj/r03+ESvBdTXK0V6tA3rgez1g==}
    engines: {node: '>= 0.4'}

  is-set@2.0.3:
    resolution: {integrity: sha512-iPAjerrse27/ygGLxw+EBR9agv9Y6uLeYVJMu+QNCoouJ1/1ri0mGrcWpfCqFZuzzx3WjtwxG098X+n4OuRkPg==}
    engines: {node: '>= 0.4'}

  is-shared-array-buffer@1.0.4:
    resolution: {integrity: sha512-ISWac8drv4ZGfwKl5slpHG9OwPNty4jOWPRIhBpxOoD+hqITiwuipOQ2bNthAzwA3B4fIjO4Nln74N0S9byq8A==}
    engines: {node: '>= 0.4'}

  is-string@1.1.1:
    resolution: {integrity: sha512-BtEeSsoaQjlSPBemMQIrY1MY0uM6vnS1g5fmufYOtnxLGUZM2178PKbhsk7Ffv58IX+ZtcvoGwccYsh0PglkAA==}
    engines: {node: '>= 0.4'}

  is-symbol@1.1.1:
    resolution: {integrity: sha512-9gGx6GTtCQM73BgmHQXfDmLtfjjTUDSyoxTCbp5WtoixAhfgsDirWIcVQ/IHpvI5Vgd5i/J5F7B9cN/WlVbC/w==}
    engines: {node: '>= 0.4'}

  is-typed-array@1.1.15:
    resolution: {integrity: sha512-p3EcsicXjit7SaskXHs1hA91QxgTw46Fv6EFKKGS5DRFLD8yKnohjF3hxoju94b/OcMZoQukzpPpBE9uLVKzgQ==}
    engines: {node: '>= 0.4'}

  is-weakmap@2.0.2:
    resolution: {integrity: sha512-K5pXYOm9wqY1RgjpL3YTkF39tni1XajUIkawTLUo9EZEVUFga5gSQJF8nNS7ZwJQ02y+1YCNYcMh+HIf1ZqE+w==}
    engines: {node: '>= 0.4'}

  is-weakref@1.1.1:
    resolution: {integrity: sha512-6i9mGWSlqzNMEqpCp93KwRS1uUOodk2OJ6b+sq7ZPDSy2WuI5NFIxp/254TytR8ftefexkWn5xNiHUNpPOfSew==}
    engines: {node: '>= 0.4'}

  is-weakset@2.0.4:
    resolution: {integrity: sha512-mfcwb6IzQyOKTs84CQMrOwW4gQcaTOAWJ0zzJCl2WSPDrWk/OzDaImWFH3djXhb24g4eudZfLRozAvPGw4d9hQ==}
    engines: {node: '>= 0.4'}

  isarray@2.0.5:
    resolution: {integrity: sha512-xHjhDr3cNBK0BzdUJSPXZntQUx/mwMS5Rw4A7lPJ90XGAO6ISP/ePDNuo0vhqOZU+UD5JoodwCAAoZQd3FeAKw==}

  isexe@2.0.0:
    resolution: {integrity: sha512-RHxMLp9lnKHGHRng9QFhRCMbYAcVpn69smSGcq3f36xjgVVWThj4qqLbTLlq7Ssj8B+fIQ1EuCEGI2lKsyQeIw==}

  iterator.prototype@1.1.5:
    resolution: {integrity: sha512-H0dkQoCa3b2VEeKQBOxFph+JAbcrQdE7KC0UkqwpLmv2EC4P41QXP+rqo9wYodACiG5/WM5s9oDApTU8utwj9g==}
    engines: {node: '>= 0.4'}

  jiti@2.5.1:
    resolution: {integrity: sha512-twQoecYPiVA5K/h6SxtORw/Bs3ar+mLUtoPSc7iMXzQzK8d7eJ/R09wmTwAjiamETn1cXYPGfNnu7DMoHgu12w==}
    hasBin: true

  jose@4.15.9:
    resolution: {integrity: sha512-1vUQX+IdDMVPj4k8kOxgUqlcK518yluMuGZwqlr44FS1ppZB/5GWh4rZG89erpOBOJjU/OBsnCVFfapsRz6nEA==}

  js-levenshtein@1.1.6:
    resolution: {integrity: sha512-X2BB11YZtrRqY4EnQcLX5Rh373zbK4alC1FW7D7MBhL2gtcC17cTnr6DmfHZeS0s2rTHjUTMMHfG7gO8SSdw+g==}
    engines: {node: '>=0.10.0'}

  js-tokens@4.0.0:
    resolution: {integrity: sha512-RdJUflcE3cUzKiMqQgsCu06FPu9UdIJO0beYbPhHN4k6apgJtifcoCtT9bcxOpYBtpD2kCM6Sbzg4CausW/PKQ==}

  js-yaml@4.1.0:
    resolution: {integrity: sha512-wpxZs9NoxZaJESJGIZTyDEaYpl0FKSA+FB9aJiyemKhMwkxQg63h4T1KJgUGHpTqPDNRcmmYLugrRjJlBtWvRA==}
    hasBin: true

  json-buffer@3.0.1:
    resolution: {integrity: sha512-4bV5BfR2mqfQTJm+V5tPPdf+ZpuhiIvTuAB5g8kcrXOZpTT/QwwVRWBywX1ozr6lEuPdbHxwaJlm9G6mI2sfSQ==}

  json-schema-traverse@0.4.1:
    resolution: {integrity: sha512-xbbCH5dCYU5T8LcEhhuh7HJ88HXuW3qsI3Y0zOZFKfZEHcpWiHU/Jxzk629Brsab/mMiHQti9wMP+845RPe3Vg==}

  json-schema-traverse@1.0.0:
    resolution: {integrity: sha512-NM8/P9n3XjXhIZn1lLhkFaACTOURQXjWhV4BA/RnOv8xvgqtqpAX9IO4mRQxSx1Rlo4tqzeqb0sOlruaOy3dug==}

  json-stable-stringify-without-jsonify@1.0.1:
    resolution: {integrity: sha512-Bdboy+l7tA3OGW6FjyFHWkP5LuByj1Tk33Ljyq0axyzdk9//JSi2u3fP1QSmd1KNwq6VOKYGlAu87CisVir6Pw==}

  json5@1.0.2:
    resolution: {integrity: sha512-g1MWMLBiz8FKi1e4w0UyVL3w+iJceWAFBAaBnnGKOpNa5f8TLktkbre1+s6oICydWAm+HRUGTmI+//xv2hvXYA==}
    hasBin: true

  jspdf@2.5.2:
    resolution: {integrity: sha512-myeX9c+p7znDWPk0eTrujCzNjT+CXdXyk7YmJq5nD5V7uLLKmSXnlQ/Jn/kuo3X09Op70Apm0rQSnFWyGK8uEQ==}

  jsx-ast-utils@3.3.5:
    resolution: {integrity: sha512-ZZow9HBI5O6EPgSJLUb8n2NKgmVWTwCvHGwFuJlMjvLFqlGG6pjirPhtdsseaLZjSibD8eegzmYpUZwoIlj2cQ==}
    engines: {node: '>=4.0'}

  jwt-decode@4.0.0:
    resolution: {integrity: sha512-+KJGIyHgkGuIq3IEBNftfhW/LfWhXUIY6OmyVWjliu5KH1y0fw7VQ8YndE2O4qZdMSd9SqbnC8GOcZEy0Om7sA==}
    engines: {node: '>=18'}

  keyv@4.5.4:
    resolution: {integrity: sha512-oxVHkHR/EJf2CNXnWxRLW6mg7JyCCUcG0DtEGmL2ctUo1PNTin1PUil+r/+4r5MpVgC/fn1kjsx7mjSujKqIpw==}

  language-subtag-registry@0.3.23:
    resolution: {integrity: sha512-0K65Lea881pHotoGEa5gDlMxt3pctLi2RplBb7Ezh4rRdLEOtgi7n4EwK9lamnUCkKBqaeKRVebTq6BAxSkpXQ==}

  language-tags@1.0.9:
    resolution: {integrity: sha512-MbjN408fEndfiQXbFQ1vnd+1NoLDsnQW41410oQBXiyXDMYH5z505juWa4KUE1LqxRC7DgOgZDbKLxHIwm27hA==}
    engines: {node: '>=0.10'}

  levn@0.4.1:
    resolution: {integrity: sha512-+bT2uH4E5LGE7h/n3evcS/sQlJXCpIp6ym8OWJ5eV6+67Dsql/LaaT7qJBAt2rzfoa/5QBGBhxDix1dMt2kQKQ==}
    engines: {node: '>= 0.8.0'}

  lightningcss-darwin-arm64@1.30.1:
    resolution: {integrity: sha512-c8JK7hyE65X1MHMN+Viq9n11RRC7hgin3HhYKhrMyaXflk5GVplZ60IxyoVtzILeKr+xAJwg6zK6sjTBJ0FKYQ==}
    engines: {node: '>= 12.0.0'}
    cpu: [arm64]
    os: [darwin]

  lightningcss-darwin-x64@1.30.1:
    resolution: {integrity: sha512-k1EvjakfumAQoTfcXUcHQZhSpLlkAuEkdMBsI/ivWw9hL+7FtilQc0Cy3hrx0AAQrVtQAbMI7YjCgYgvn37PzA==}
    engines: {node: '>= 12.0.0'}
    cpu: [x64]
    os: [darwin]

  lightningcss-freebsd-x64@1.30.1:
    resolution: {integrity: sha512-kmW6UGCGg2PcyUE59K5r0kWfKPAVy4SltVeut+umLCFoJ53RdCUWxcRDzO1eTaxf/7Q2H7LTquFHPL5R+Gjyig==}
    engines: {node: '>= 12.0.0'}
    cpu: [x64]
    os: [freebsd]

  lightningcss-linux-arm-gnueabihf@1.30.1:
    resolution: {integrity: sha512-MjxUShl1v8pit+6D/zSPq9S9dQ2NPFSQwGvxBCYaBYLPlCWuPh9/t1MRS8iUaR8i+a6w7aps+B4N0S1TYP/R+Q==}
    engines: {node: '>= 12.0.0'}
    cpu: [arm]
    os: [linux]

  lightningcss-linux-arm64-gnu@1.30.1:
    resolution: {integrity: sha512-gB72maP8rmrKsnKYy8XUuXi/4OctJiuQjcuqWNlJQ6jZiWqtPvqFziskH3hnajfvKB27ynbVCucKSm2rkQp4Bw==}
    engines: {node: '>= 12.0.0'}
    cpu: [arm64]
    os: [linux]

  lightningcss-linux-arm64-musl@1.30.1:
    resolution: {integrity: sha512-jmUQVx4331m6LIX+0wUhBbmMX7TCfjF5FoOH6SD1CttzuYlGNVpA7QnrmLxrsub43ClTINfGSYyHe2HWeLl5CQ==}
    engines: {node: '>= 12.0.0'}
    cpu: [arm64]
    os: [linux]

  lightningcss-linux-x64-gnu@1.30.1:
    resolution: {integrity: sha512-piWx3z4wN8J8z3+O5kO74+yr6ze/dKmPnI7vLqfSqI8bccaTGY5xiSGVIJBDd5K5BHlvVLpUB3S2YCfelyJ1bw==}
    engines: {node: '>= 12.0.0'}
    cpu: [x64]
    os: [linux]

  lightningcss-linux-x64-musl@1.30.1:
    resolution: {integrity: sha512-rRomAK7eIkL+tHY0YPxbc5Dra2gXlI63HL+v1Pdi1a3sC+tJTcFrHX+E86sulgAXeI7rSzDYhPSeHHjqFhqfeQ==}
    engines: {node: '>= 12.0.0'}
    cpu: [x64]
    os: [linux]

  lightningcss-win32-arm64-msvc@1.30.1:
    resolution: {integrity: sha512-mSL4rqPi4iXq5YVqzSsJgMVFENoa4nGTT/GjO2c0Yl9OuQfPsIfncvLrEW6RbbB24WtZ3xP/2CCmI3tNkNV4oA==}
    engines: {node: '>= 12.0.0'}
    cpu: [arm64]
    os: [win32]

  lightningcss-win32-x64-msvc@1.30.1:
    resolution: {integrity: sha512-PVqXh48wh4T53F/1CCu8PIPCxLzWyCnn/9T5W1Jpmdy5h9Cwd+0YQS6/LwhHXSafuc61/xg9Lv5OrCby6a++jg==}
    engines: {node: '>= 12.0.0'}
    cpu: [x64]
    os: [win32]

  lightningcss@1.30.1:
    resolution: {integrity: sha512-xi6IyHML+c9+Q3W0S4fCQJOym42pyurFiJUHEcEyHS0CeKzia4yZDEsLlqOFykxOdHpNy0NmvVO31vcSqAxJCg==}
    engines: {node: '>= 12.0.0'}

  locate-path@6.0.0:
    resolution: {integrity: sha512-iPZK6eYjbxRu3uB4/WZ3EsEIMJFMqAoopl3R+zuq0UjcAm/MO6KCweDgPfP3elTztoKP3KtnVHxTn2NHBSDVUw==}
    engines: {node: '>=10'}

  lodash.merge@4.6.2:
    resolution: {integrity: sha512-0KpjqXRVvrYyCsX1swR/XTK0va6VQkQM6MNo7PqW77ByjAhoARA8EfrP1N4+KlKj8YS0ZUCtRT/YUuhyYDujIQ==}

  lodash@4.17.21:
    resolution: {integrity: sha512-v2kDEe57lecTulaDIuNTPy3Ry4gLGJ6Z1O3vE1krgXZNrsQ+LFTGHVxVjcXPs17LhbZVGedAJv8XZ1tvj5FvSg==}

  loose-envify@1.4.0:
    resolution: {integrity: sha512-lyuxPGr/Wfhrlem2CL/UcnUc1zcqKAImBDzukY7Y5F/yQiNdko6+fRLevlw1HgMySw7f611UIY408EtxRSoK3Q==}
    hasBin: true

  lru-cache@6.0.0:
    resolution: {integrity: sha512-Jo6dJ04CmSjuznwJSS3pUeWmd/H0ffTlkXXgwZi+eq1UCmqQwCh+eLsYOYCwY991i2Fah4h1BEMCx4qThGbsiA==}
    engines: {node: '>=10'}

  lucide-react@0.536.0:
    resolution: {integrity: sha512-2PgvNa9v+qz4Jt/ni8vPLt4jwoFybXHuubQT8fv4iCW5TjDxkbZjNZZHa485ad73NSEn/jdsEtU57eE1g+ma8A==}
    peerDependencies:
      react: ^16.5.1 || ^17.0.0 || ^18.0.0 || ^19.0.0

  magic-string@0.30.17:
    resolution: {integrity: sha512-sNPKHvyjVf7gyjwS4xGTaW/mCnF8wnjtifKBEhxfZ7E/S8tQ0rssrwGNn6q8JH/ohItJfSQp9mBtQYuTlH5QnA==}

  math-intrinsics@1.1.0:
    resolution: {integrity: sha512-/IXtbwEk5HTPyEwyKX6hGkYXxM9nbj64B+ilVJnC/R6B0pH5G4V3b0pVbL7DBj4tkhBAppbQUlf6F6Xl9LHu1g==}
    engines: {node: '>= 0.4'}

  memoize@10.1.0:
    resolution: {integrity: sha512-MMbFhJzh4Jlg/poq1si90XRlTZRDHVqdlz2mPyGJ6kqMpyHUyVpDd5gpFAvVehW64+RA1eKE9Yt8aSLY7w2Kgg==}
    engines: {node: '>=18'}

  merge2@1.4.1:
    resolution: {integrity: sha512-8q7VEgMJW4J8tcfVPy8g09NcQwZdbwFEqhe/WZkoIzjn/3TGDwtOCYtXGxA3O8tPzpczCCDgv+P2P5y00ZJOOg==}
    engines: {node: '>= 8'}

  micromatch@4.0.8:
    resolution: {integrity: sha512-PXwfBhYu0hBCPw8Dn0E+WDYb7af3dSLVWKi3HGv84IdF4TyFoC0ysxFd0Goxw7nSv4T/PzEJQxsYsEiFCKo2BA==}
    engines: {node: '>=8.6'}

  mimic-function@5.0.1:
    resolution: {integrity: sha512-VP79XUPxV2CigYP3jWwAUFSku2aKqBH7uTAapFWCBqutsbmDo96KY5o8uh6U+/YSIn5OxJnXp73beVkpqMIGhA==}
    engines: {node: '>=18'}

  minimatch@3.1.2:
    resolution: {integrity: sha512-J7p63hRiAjw1NDEww1W7i37+ByIrOWO5XQQAzZ3VOcL0PNybwpfmV/N05zFAzwQ9USyEcX6t3UO+K5aqBQOIHw==}

  minimatch@5.1.6:
    resolution: {integrity: sha512-lKwV/1brpG6mBUFHtb7NUmtABCb2WZZmm2wNiOA5hAb8VdCS4B3dtMWyvcoViccwAW/COERjXLt0zP1zXUN26g==}
    engines: {node: '>=10'}

  minimatch@9.0.5:
    resolution: {integrity: sha512-G6T0ZX48xgozx7587koeX9Ys2NYy6Gmv//P89sEte9V9whIapMNF4idKxnW2QtCcLiTWlb/wfCabAtAFWhhBow==}
    engines: {node: '>=16 || 14 >=14.17'}

  minimist@1.2.8:
    resolution: {integrity: sha512-2yyAR8qBkN3YuheJanUpWC5U3bb5osDywNB8RzDVlDwDHbocAJveqqj1u8+SVD7jkWT4yvsHCpWqqWqAxb0zCA==}

  minipass@7.1.2:
    resolution: {integrity: sha512-qOOzS1cBTWYF4BH8fVePDBOO9iptMnGUEZwNc/cMWnTV2nVLZ7VoNWEPHkYczZA0pdoA7dl6e7FL659nX9S2aw==}
    engines: {node: '>=16 || 14 >=14.17'}

  minizlib@3.0.2:
    resolution: {integrity: sha512-oG62iEk+CYt5Xj2YqI5Xi9xWUeZhDI8jjQmC5oThVH5JGCTgIjr7ciJDzC7MBzYd//WvR1OTmP5Q38Q8ShQtVA==}
    engines: {node: '>= 18'}

  mkdirp@3.0.1:
    resolution: {integrity: sha512-+NsyUUAZDmo6YVHzL/stxSu3t9YS1iljliy3BSDrXJ/dkn1KYdmtZODGGjLcc9XLgVVpH4KshHB8XmZgMhaBXg==}
    engines: {node: '>=10'}
    hasBin: true

  ms@2.1.3:
    resolution: {integrity: sha512-6FlzubTLZG3J2a/NVCAleEhjzq5oxgHyaCU9yYXvcLsvoVaHJq/s5xXI6/XXP6tz7R9xAOtHnSO/tXtF3WRTlA==}

  nanoid@3.3.11:
    resolution: {integrity: sha512-N8SpfPUnUp1bK+PMYW8qSWdl9U+wwNWI4QKxOYDy9JAro3WMX7p2OeVRF9v+347pnakNevPmiHhNmZ2HbFA76w==}
    engines: {node: ^10 || ^12 || ^13.7 || ^14 || >=15.0.1}
    hasBin: true

  napi-postinstall@0.3.2:
    resolution: {integrity: sha512-tWVJxJHmBWLy69PvO96TZMZDrzmw5KeiZBz3RHmiM2XZ9grBJ2WgMAFVVg25nqp3ZjTFUs2Ftw1JhscL3Teliw==}
    engines: {node: ^12.20.0 || ^14.18.0 || >=16.0.0}
    hasBin: true

  natural-compare@1.4.0:
    resolution: {integrity: sha512-OWND8ei3VtNC9h7V60qff3SVobHr996CTwgxubgyQYEpg290h9J0buyECNNJexkFm5sOajh5G116RYA1c8ZMSw==}

  next-auth@4.24.11:
    resolution: {integrity: sha512-pCFXzIDQX7xmHFs4KVH4luCjaCbuPRtZ9oBUjUhOk84mZ9WVPf94n87TxYI4rSRf9HmfHEF8Yep3JrYDVOo3Cw==}
    peerDependencies:
      '@auth/core': 0.34.2
      next: ^12.2.5 || ^13 || ^14 || ^15
      nodemailer: ^6.6.5
      react: ^17.0.2 || ^18 || ^19
      react-dom: ^17.0.2 || ^18 || ^19
    peerDependenciesMeta:
      '@auth/core':
        optional: true
      nodemailer:
        optional: true

  next-themes@0.4.6:
    resolution: {integrity: sha512-pZvgD5L0IEvX5/9GWyHMf3m8BKiVQwsCMHfoFosXtXBMnaS0ZnIJ9ST4b4NqLVKDEm8QBxoNNGNaBv2JNF6XNA==}
    peerDependencies:
      react: ^16.8 || ^17 || ^18 || ^19 || ^19.0.0-rc
      react-dom: ^16.8 || ^17 || ^18 || ^19 || ^19.0.0-rc

  next@15.4.5:
    resolution: {integrity: sha512-nJ4v+IO9CPmbmcvsPebIoX3Q+S7f6Fu08/dEWu0Ttfa+wVwQRh9epcmsyCPjmL2b8MxC+CkBR97jgDhUUztI3g==}
    engines: {node: ^18.18.0 || ^19.8.0 || >= 20.0.0}
    hasBin: true
    peerDependencies:
      '@opentelemetry/api': ^1.1.0
      '@playwright/test': ^1.51.1
      babel-plugin-react-compiler: '*'
      react: ^18.2.0 || 19.0.0-rc-de68d2f4-20241204 || ^19.0.0
      react-dom: ^18.2.0 || 19.0.0-rc-de68d2f4-20241204 || ^19.0.0
      sass: ^1.3.0
    peerDependenciesMeta:
      '@opentelemetry/api':
        optional: true
      '@playwright/test':
        optional: true
      babel-plugin-react-compiler:
        optional: true
      sass:
        optional: true

  oauth@0.9.15:
    resolution: {integrity: sha512-a5ERWK1kh38ExDEfoO6qUHJb32rd7aYmPHuyCu3Fta/cnICvYmgd2uhuKXvPD+PXB+gCEYYEaQdIRAjCOwAKNA==}

  object-assign@4.1.1:
    resolution: {integrity: sha512-rJgTQnkUnH1sFw8yT6VSU3zD3sWmu6sZhIseY8VX+GRu3P6F7Fu+JNDoXfklElbLJSnc3FUQHVe4cU5hj+BcUg==}
    engines: {node: '>=0.10.0'}

  object-hash@2.2.0:
    resolution: {integrity: sha512-gScRMn0bS5fH+IuwyIFgnh9zBdo4DV+6GhygmWM9HyNJSgS0hScp1f5vjtm7oIIOiT9trXrShAkLFSc2IqKNgw==}
    engines: {node: '>= 6'}

  object-inspect@1.13.4:
    resolution: {integrity: sha512-W67iLl4J2EXEGTbfeHCffrjDfitvLANg0UlX3wFUUSTx92KXRFegMHUVgSqE+wvhAbi4WqjGg9czysTV2Epbew==}
    engines: {node: '>= 0.4'}

  object-keys@1.1.1:
    resolution: {integrity: sha512-NuAESUOUMrlIXOfHKzD6bpPu3tYt3xvjNdRIQ+FeT0lNb4K8WR70CaDxhuNguS2XG+GjkyMwOzsN5ZktImfhLA==}
    engines: {node: '>= 0.4'}

  object.assign@4.1.7:
    resolution: {integrity: sha512-nK28WOo+QIjBkDduTINE4JkF/UJJKyf2EJxvJKfblDpyg0Q+pkOHNTL0Qwy6NP6FhE/EnzV73BxxqcJaXY9anw==}
    engines: {node: '>= 0.4'}

  object.entries@1.1.9:
    resolution: {integrity: sha512-8u/hfXFRBD1O0hPUjioLhoWFHRmt6tKA4/vZPyckBr18l1KE9uHrFaFaUi8MDRTpi4uak2goyPTSNJLXX2k2Hw==}
    engines: {node: '>= 0.4'}

  object.fromentries@2.0.8:
    resolution: {integrity: sha512-k6E21FzySsSK5a21KRADBd/NGneRegFO5pLHfdQLpRDETUNJueLXs3WCzyQ3tFRDYgbq3KHGXfTbi2bs8WQ6rQ==}
    engines: {node: '>= 0.4'}

  object.groupby@1.0.3:
    resolution: {integrity: sha512-+Lhy3TQTuzXI5hevh8sBGqbmurHbbIjAi0Z4S63nthVLmLxfbj4T54a4CfZrXIrt9iP4mVAPYMo/v99taj3wjQ==}
    engines: {node: '>= 0.4'}

  object.values@1.2.1:
    resolution: {integrity: sha512-gXah6aZrcUxjWg2zR2MwouP2eHlCBzdV4pygudehaKXSGW4v2AsRQUK+lwwXhii6KFZcunEnmSUoYp5CXibxtA==}
    engines: {node: '>= 0.4'}

  oidc-token-hash@5.1.1:
    resolution: {integrity: sha512-D7EmwxJV6DsEB6vOFLrBM2OzsVgQzgPWyHlV2OOAVj772n+WTXpudC9e9u5BVKQnYwaD30Ivhi9b+4UeBcGu9g==}
    engines: {node: ^10.13.0 || >=12.0.0}

  openapi-fetch@0.14.0:
    resolution: {integrity: sha512-PshIdm1NgdLvb05zp8LqRQMNSKzIlPkyMxYFxwyHR+UlKD4t2nUjkDhNxeRbhRSEd3x5EUNh2w5sJYwkhOH4fg==}

  openapi-react-query@0.5.0:
    resolution: {integrity: sha512-VtyqiamsbWsdSWtXmj/fAR+m9nNxztsof6h8ZIsjRj8c8UR/x9AIwHwd60IqwgymmFwo7qfSJQ1ZzMJrtqjQVg==}
    peerDependencies:
      '@tanstack/react-query': ^5.25.0
      openapi-fetch: ^0.14.0

  openapi-typescript-helpers@0.0.15:
    resolution: {integrity: sha512-opyTPaunsklCBpTK8JGef6mfPhLSnyy5a0IN9vKtx3+4aExf+KxEqYwIy3hqkedXIB97u357uLMJsOnm3GVjsw==}

  openapi-typescript@7.9.1:
    resolution: {integrity: sha512-9gJtoY04mk6iPMbToPjPxEAtfXZ0dTsMZtsgUI8YZta0btPPig9DJFP4jlerQD/7QOwYgb0tl+zLUpDf7vb7VA==}
    hasBin: true
    peerDependencies:
      typescript: ^5.x

  openid-client@5.7.1:
    resolution: {integrity: sha512-jDBPgSVfTnkIh71Hg9pRvtJc6wTwqjRkN88+gCFtYWrlP4Yx2Dsrow8uPi3qLr/aeymPF3o2+dS+wOpglK04ew==}

  optionator@0.9.4:
    resolution: {integrity: sha512-6IpQ7mKUxRcZNLIObR0hz7lxsapSSIYNZJwXPGeF0mTVqGKFIXj1DQcMoT22S3ROcLyY/rz0PWaWZ9ayWmad9g==}
    engines: {node: '>= 0.8.0'}

  own-keys@1.0.1:
    resolution: {integrity: sha512-qFOyK5PjiWZd+QQIh+1jhdb9LpxTF0qs7Pm8o5QHYZ0M3vKqSqzsZaEB6oWlxZ+q2sJBMI/Ktgd2N5ZwQoRHfg==}
    engines: {node: '>= 0.4'}

  p-limit@3.1.0:
    resolution: {integrity: sha512-TYOanM3wGwNGsZN2cVTYPArw454xnXj5qmWF1bEoAc4+cU/ol7GVh7odevjp1FNHduHc3KZMcFduxU5Xc6uJRQ==}
    engines: {node: '>=10'}

  p-locate@5.0.0:
    resolution: {integrity: sha512-LaNjtRWUBY++zB5nE/NwcaoMylSPk+S+ZHNB1TzdbMJMny6dynpAGt7X/tl/QYq3TIeE6nxHppbo2LGymrG5Pw==}
    engines: {node: '>=10'}

  parent-module@1.0.1:
    resolution: {integrity: sha512-GQ2EWRpQV8/o+Aw8YqtfZZPfNRWZYkbidE9k5rpl/hC3vtHHBfGm2Ifi6qWV+coDGkrUKZAxE3Lot5kcsRlh+g==}
    engines: {node: '>=6'}

  parse-json@8.3.0:
    resolution: {integrity: sha512-ybiGyvspI+fAoRQbIPRddCcSTV9/LsJbf0e/S85VLowVGzRmokfneg2kwVW/KU5rOXrPSbF1qAKPMgNTqqROQQ==}
    engines: {node: '>=18'}

  path-exists@4.0.0:
    resolution: {integrity: sha512-ak9Qy5Q7jYb2Wwcey5Fpvg2KoAc/ZIhLSLOSBmRmygPsGwkVVt0fZa0qrtMz+m6tJTAHfZQ8FnmB4MG4LWy7/w==}
    engines: {node: '>=8'}

  path-key@3.1.1:
    resolution: {integrity: sha512-ojmeN0qd+y0jszEtoY48r0Peq5dwMEkIlCOu6Q5f41lfkswXuKtYrhgoTpLnyIcHm24Uhqx+5Tqm2InSwLhE6Q==}
    engines: {node: '>=8'}

  path-parse@1.0.7:
    resolution: {integrity: sha512-LDJzPVEEEPR+y48z93A0Ed0yXb8pAByGWo/k5YYdYgpY2/2EsOsksJrq7lOHxryrVOn1ejG6oAp8ahvOIQD8sw==}

  performance-now@2.1.0:
    resolution: {integrity: sha512-7EAHlyLHI56VEIdK57uwHdHKIaAGbnXPiw0yWbarQZOKaKpvUIgW0jWRVLiatnM+XXlSwsanIBH/hzGMJulMow==}

  picocolors@1.1.1:
    resolution: {integrity: sha512-xceH2snhtb5M9liqDsmEw56le376mTZkEX/jEb/RxNFyegNul7eNslCXP9FDj/Lcu0X8KEyMceP2ntpaHrDEVA==}

  picomatch@2.3.1:
    resolution: {integrity: sha512-JU3teHTNjmE2VCGFzuY8EXzCDVwEqB2a8fsIvwaStHhAWJEeVd1o1QD80CU6+ZdEXXSLbSsuLwJjkCBWqRQUVA==}
    engines: {node: '>=8.6'}

  picomatch@4.0.3:
    resolution: {integrity: sha512-5gTmgEY/sqK6gFXLIsQNH19lWb4ebPDLA4SdLP7dsWkIXHWlG66oPuVvXSGFPppYZz8ZDZq0dYYrbHfBCVUb1Q==}
    engines: {node: '>=12'}

  pluralize@8.0.0:
    resolution: {integrity: sha512-Nc3IT5yHzflTfbjgqWcCPpo7DaKy4FnpB0l/zCAW0Tc7jxAiuqSxHasntB3D7887LSrA93kDJ9IXovxJYxyLCA==}
    engines: {node: '>=4'}

  possible-typed-array-names@1.1.0:
    resolution: {integrity: sha512-/+5VFTchJDoVj3bhoqi6UeymcD00DAwb1nJwamzPvHEszJ4FpF6SNNbUbOS8yI56qHzdV8eK0qEfOSiodkTdxg==}
    engines: {node: '>= 0.4'}

  postcss@8.4.31:
    resolution: {integrity: sha512-PS08Iboia9mts/2ygV3eLpY5ghnUcfLV/EXTOW1E2qYxJKGGBUtNjN76FYHnMs36RmARn41bC0AZmn+rR0OVpQ==}
    engines: {node: ^10 || ^12 || >=14}

  postcss@8.5.6:
    resolution: {integrity: sha512-3Ybi1tAuwAP9s0r1UQ2J4n5Y0G05bJkpUIO0/bI9MhwmD70S5aTWbXGBwxHrelT+XM1k6dM0pk+SwNkpTRN7Pg==}
    engines: {node: ^10 || ^12 || >=14}

  preact-render-to-string@5.2.6:
    resolution: {integrity: sha512-JyhErpYOvBV1hEPwIxc/fHWXPfnEGdRKxc8gFdAZ7XV4tlzyzG847XAyEZqoDnynP88akM4eaHcSOzNcLWFguw==}
    peerDependencies:
      preact: '>=10'

  preact@10.27.2:
    resolution: {integrity: sha512-5SYSgFKSyhCbk6SrXyMpqjb5+MQBgfvEKE/OC+PujcY34sOpqtr+0AZQtPYx5IA6VxynQ7rUPCtKzyovpj9Bpg==}

  prelude-ls@1.2.1:
    resolution: {integrity: sha512-vkcDPrRZo1QZLbn5RLGPpg/WmIQ65qoWWhcGKf/b5eplkkarX0m9z8ppCat4mlOqUsWpyNuYgO3VRyrYHSzX5g==}
    engines: {node: '>= 0.8.0'}

  pretty-format@3.8.0:
    resolution: {integrity: sha512-WuxUnVtlWL1OfZFQFuqvnvs6MiAGk9UNsBostyBOB0Is9wb5uRESevA6rnl/rkksXaGX3GzZhPup5d6Vp1nFew==}

  prop-types@15.8.1:
    resolution: {integrity: sha512-oj87CgZICdulUohogVAR7AjlC0327U4el4L6eAvOqCeudMDVU0NThNaV+b9Df4dXgSP1gXMTnPdhfe/2qDH5cg==}

  punycode@2.3.1:
    resolution: {integrity: sha512-vYt7UD1U9Wg6138shLtLOvdAu+8DsC/ilFtEVHcH+wydcSpNE20AfSOduf6MkRFahL5FY7X1oU7nKVZFtfq8Fg==}
    engines: {node: '>=6'}

  queue-microtask@1.2.3:
    resolution: {integrity: sha512-NuaNSa6flKT5JaSYQzJok04JzTL1CA6aGhv5rfLW3PgqA+M2ChpZQnAC8h8i4ZFkBS8X5RqkDBHA7r4hej3K9A==}

<<<<<<< HEAD
  react-calendar@6.0.0:
    resolution: {integrity: sha512-6wqaki3Us0DNDjZDr0DYIzhSFprNoy4FdPT9Pjy5aD2hJJVjtJwmdMT9VmrTUo949nlk35BOxehThxX62RkuRQ==}
    peerDependencies:
      '@types/react': ^16.8.0 || ^17.0.0 || ^18.0.0 || ^19.0.0
      react: ^16.8.0 || ^17.0.0 || ^18.0.0 || ^19.0.0
      react-dom: ^16.8.0 || ^17.0.0 || ^18.0.0 || ^19.0.0
    peerDependenciesMeta:
      '@types/react':
        optional: true
=======
  raf@3.4.1:
    resolution: {integrity: sha512-Sq4CW4QhwOHE8ucn6J34MqtZCeWFP2aQSmrlroYgqAV1PjStIhJXxYuTgUIfkEk7zTLjmIjLmU5q+fbD1NnOJA==}
>>>>>>> 2c9cdd69

  react-day-picker@9.10.0:
    resolution: {integrity: sha512-tedecLSd+fpSN+J08601MaMsf122nxtqZXxB6lwX37qFoLtuPNuRJN8ylxFjLhyJS1kaLfAqL1GUkSLd2BMrpQ==}
    engines: {node: '>=18'}
    peerDependencies:
      react: '>=16.8.0'

  react-dom@19.1.0:
    resolution: {integrity: sha512-Xs1hdnE+DyKgeHJeJznQmYMIBG3TKIHJJT95Q58nHLSrElKlGQqDTR2HQ9fx5CN/Gk6Vh/kupBTDLU11/nDk/g==}
    peerDependencies:
      react: ^19.1.0

  react-dropzone@14.3.8:
    resolution: {integrity: sha512-sBgODnq+lcA4P296DY4wacOZz3JFpD99fp+hb//iBO2HHnyeZU3FwWyXJ6salNpqQdsZrgMrotuko/BdJMV8Ug==}
    engines: {node: '>= 10.13'}
    peerDependencies:
      react: '>= 16.8 || 18.0.0'

  react-hook-form@7.62.0:
    resolution: {integrity: sha512-7KWFejc98xqG/F4bAxpL41NB3o1nnvQO1RWZT3TqRZYL8RryQETGfEdVnJN2fy1crCiBLLjkRBVK05j24FxJGA==}
    engines: {node: '>=18.0.0'}
    peerDependencies:
      react: ^16.8.0 || ^17 || ^18 || ^19

  react-is@16.13.1:
    resolution: {integrity: sha512-24e6ynE2H+OKt4kqsOvNd8kBpV65zoxbA4BVsEOB3ARVWQki/DHzaUoC5KuON/BiccDaCCTZBuOcfZs70kR8bQ==}

  react-is@18.3.1:
    resolution: {integrity: sha512-/LLMVyas0ljjAtoYiPqYiL8VWXzUUdThrmU5+n20DZv+a+ClRoevUzw5JxU+Ieh5/c87ytoTBV9G1FiKfNJdmg==}

  react-remove-scroll-bar@2.3.8:
    resolution: {integrity: sha512-9r+yi9+mgU33AKcj6IbT9oRCO78WriSj6t/cF8DWBZJ9aOGPOTEDvdUDz1FwKim7QXWwmHqtdHnRJfhAxEG46Q==}
    engines: {node: '>=10'}
    peerDependencies:
      '@types/react': '*'
      react: ^16.8.0 || ^17.0.0 || ^18.0.0 || ^19.0.0
    peerDependenciesMeta:
      '@types/react':
        optional: true

  react-remove-scroll@2.7.1:
    resolution: {integrity: sha512-HpMh8+oahmIdOuS5aFKKY6Pyog+FNaZV/XyJOq7b4YFwsFHe5yYfdbIalI4k3vU2nSDql7YskmUseHsRrJqIPA==}
    engines: {node: '>=10'}
    peerDependencies:
      '@types/react': '*'
      react: ^16.8.0 || ^17.0.0 || ^18.0.0 || ^19.0.0 || ^19.0.0-rc
    peerDependenciesMeta:
      '@types/react':
        optional: true

  react-smooth@4.0.4:
    resolution: {integrity: sha512-gnGKTpYwqL0Iii09gHobNolvX4Kiq4PKx6eWBCYYix+8cdw+cGo3do906l1NBPKkSWx1DghC1dlWG9L2uGd61Q==}
    peerDependencies:
      react: ^16.8.0 || ^17.0.0 || ^18.0.0 || ^19.0.0
      react-dom: ^16.8.0 || ^17.0.0 || ^18.0.0 || ^19.0.0

  react-style-singleton@2.2.3:
    resolution: {integrity: sha512-b6jSvxvVnyptAiLjbkWLE/lOnR4lfTtDAl+eUC7RZy+QQWc6wRzIV2CE6xBuMmDxc2qIihtDCZD5NPOFl7fRBQ==}
    engines: {node: '>=10'}
    peerDependencies:
      '@types/react': '*'
      react: ^16.8.0 || ^17.0.0 || ^18.0.0 || ^19.0.0 || ^19.0.0-rc
    peerDependenciesMeta:
      '@types/react':
        optional: true

  react-transition-group@4.4.5:
    resolution: {integrity: sha512-pZcd1MCJoiKiBR2NRxeCRg13uCXbydPnmB4EOeRrY7480qNWO8IIgQG6zlDkm6uRMsURXPuKq0GWtiM59a5Q6g==}
    peerDependencies:
      react: '>=16.6.0'
      react-dom: '>=16.6.0'

  react@19.1.0:
    resolution: {integrity: sha512-FS+XFBNvn3GTAWq26joslQgWNoFu08F4kl0J4CgdNKADkdSGXQyTCnKteIAJy96Br6YbpEU1LSzV5dYtjMkMDg==}
    engines: {node: '>=0.10.0'}

  recharts-scale@0.4.5:
    resolution: {integrity: sha512-kivNFO+0OcUNu7jQquLXAxz1FIwZj8nrj+YkOKc5694NbjCvcT6aSZiIzNzd2Kul4o4rTto8QVR9lMNtxD4G1w==}

  recharts@2.15.4:
    resolution: {integrity: sha512-UT/q6fwS3c1dHbXv2uFgYJ9BMFHu3fwnd7AYZaEQhXuYQ4hgsxLvsUXzGdKeZrW5xopzDCvuA2N41WJ88I7zIw==}
    engines: {node: '>=14'}
    peerDependencies:
      react: ^16.0.0 || ^17.0.0 || ^18.0.0 || ^19.0.0
      react-dom: ^16.0.0 || ^17.0.0 || ^18.0.0 || ^19.0.0

  reflect.getprototypeof@1.0.10:
    resolution: {integrity: sha512-00o4I+DVrefhv+nX0ulyi3biSHCPDe+yLv5o/p6d/UVlirijB8E16FtfwSAi4g3tcqrQ4lRAqQSoFEZJehYEcw==}
    engines: {node: '>= 0.4'}

  regenerator-runtime@0.13.11:
    resolution: {integrity: sha512-kY1AZVr2Ra+t+piVaJ4gxaFaReZVH40AKNo7UCX6W+dEwBo/2oZJzqfuN1qLq1oL45o56cPaTXELwrTh8Fpggg==}

  regexp.prototype.flags@1.5.4:
    resolution: {integrity: sha512-dYqgNSZbDwkaJ2ceRd9ojCGjBq+mOm9LmtXnAnEGyHhN/5R7iDW2TRw3h+o/jCFxus3P2LfWIIiwowAjANm7IA==}
    engines: {node: '>= 0.4'}

  require-from-string@2.0.2:
    resolution: {integrity: sha512-Xf0nWe6RseziFMu+Ap9biiUbmplq6S9/p+7w7YXP/JBHhrUDDUhwa+vANyubuqfZWTveU//DYVGsDG7RKL/vEw==}
    engines: {node: '>=0.10.0'}

  resolve-from@4.0.0:
    resolution: {integrity: sha512-pb/MYmXstAkysRFx8piNI1tGFNQIFA3vkE3Gq4EuA1dF6gHp/+vgZqsCGJapvy8N3Q+4o7FwvquPJcnZ7RYy4g==}
    engines: {node: '>=4'}

  resolve-pkg-maps@1.0.0:
    resolution: {integrity: sha512-seS2Tj26TBVOC2NIc2rOe2y2ZO7efxITtLZcGSOnHHNOQ7CkiUBfw0Iw2ck6xkIhPwLhKNLS8BO+hEpngQlqzw==}

  resolve@1.22.10:
    resolution: {integrity: sha512-NPRy+/ncIMeDlTAsuqwKIiferiawhefFJtkNSW0qZJEqMEb+qBt/77B/jGeeek+F0uOeN05CDa6HXbbIgtVX4w==}
    engines: {node: '>= 0.4'}
    hasBin: true

  resolve@2.0.0-next.5:
    resolution: {integrity: sha512-U7WjGVG9sH8tvjW5SmGbQuui75FiyjAX72HX15DwBBwF9dNiQZRQAg9nnPhYy+TUnE0+VcrttuvNI8oSxZcocA==}
    hasBin: true

  reusify@1.1.0:
    resolution: {integrity: sha512-g6QUff04oZpHs0eG5p83rFLhHeV00ug/Yf9nZM6fLeUrPguBTkTQOdpAWWspMh55TZfVQDPaN3NQJfbVRAxdIw==}
    engines: {iojs: '>=1.0.0', node: '>=0.10.0'}

  rgbcolor@1.0.1:
    resolution: {integrity: sha512-9aZLIrhRaD97sgVhtJOW6ckOEh6/GnvQtdVNfdZ6s67+3/XwLS9lBcQYzEEhYVeUowN7pRzMLsyGhK2i/xvWbw==}
    engines: {node: '>= 0.8.15'}

  robust-predicates@3.0.2:
    resolution: {integrity: sha512-IXgzBWvWQwE6PrDI05OvmXUIruQTcoMDzRsOd5CDvHCVLcLHMTSYvOK5Cm46kWqlV3yAbuSpBZdJ5oP5OUoStg==}

  run-parallel@1.2.0:
    resolution: {integrity: sha512-5l4VyZR86LZ/lDxZTR6jqL8AFE2S0IFLMP26AbjsLVADxHdhB/c0GUsH+y39UfCi3dzz8OlQuPmnaJOMoDHQBA==}

  rw@1.3.3:
    resolution: {integrity: sha512-PdhdWy89SiZogBLaw42zdeqtRJ//zFd2PgQavcICDUgJT5oW10QCRKbJ6bg4r0/UY2M6BWd5tkxuGFRvCkgfHQ==}

  safe-array-concat@1.1.3:
    resolution: {integrity: sha512-AURm5f0jYEOydBj7VQlVvDrjeFgthDdEF5H1dP+6mNpoXOMo1quQqJ4wvJDyRZ9+pO3kGWoOdmV08cSv2aJV6Q==}
    engines: {node: '>=0.4'}

  safe-push-apply@1.0.0:
    resolution: {integrity: sha512-iKE9w/Z7xCzUMIZqdBsp6pEQvwuEebH4vdpjcDWnyzaI6yl6O9FHvVpmGelvEHNsoY6wGblkxR6Zty/h00WiSA==}
    engines: {node: '>= 0.4'}

  safe-regex-test@1.1.0:
    resolution: {integrity: sha512-x/+Cz4YrimQxQccJf5mKEbIa1NzeCRNI5Ecl/ekmlYaampdNLPalVyIcCZNNH3MvmqBugV5TMYZXv0ljslUlaw==}
    engines: {node: '>= 0.4'}

  safer-buffer@2.1.2:
    resolution: {integrity: sha512-YZo3K82SD7Riyi0E1EQPojLz7kpepnSQI9IyPbHHg1XXXevb5dJI7tpyN2ADxGcQbHG7vcyRHk0cbwqcQriUtg==}

  scheduler@0.26.0:
    resolution: {integrity: sha512-NlHwttCI/l5gCPR3D1nNXtWABUmBwvZpEQiD4IXSbIDq8BzLIK/7Ir5gTFSGZDUu37K5cMNp0hFtzO38sC7gWA==}

  semver@6.3.1:
    resolution: {integrity: sha512-BR7VvDCVHO+q2xBEWskxS6DJE1qRnb7DxzUrogb71CWoSficBxYsiAGd+Kl0mmq/MprG9yArRkyrQxTO6XjMzA==}
    hasBin: true

  semver@7.7.2:
    resolution: {integrity: sha512-RF0Fw+rO5AMf9MAyaRXI4AV0Ulj5lMHqVxxdSgiVbixSCXoEmmX/jk0CuJw4+3SqroYO9VoUh+HcuJivvtJemA==}
    engines: {node: '>=10'}
    hasBin: true

  set-function-length@1.2.2:
    resolution: {integrity: sha512-pgRc4hJ4/sNjWCSS9AmnS40x3bNMDTknHgL5UaMBTMyJnU90EgWh1Rz+MC9eFu4BuN/UwZjKQuY/1v3rM7HMfg==}
    engines: {node: '>= 0.4'}

  set-function-name@2.0.2:
    resolution: {integrity: sha512-7PGFlmtwsEADb0WYyvCMa1t+yke6daIG4Wirafur5kcf+MhUnPms1UeR0CKQdTZD81yESwMHbtn+TR+dMviakQ==}
    engines: {node: '>= 0.4'}

  set-proto@1.0.0:
    resolution: {integrity: sha512-RJRdvCo6IAnPdsvP/7m6bsQqNnn1FCBX5ZNtFL98MmFF/4xAIJTIg1YbHW5DC2W5SKZanrC6i4HsJqlajw/dZw==}
    engines: {node: '>= 0.4'}

  sharp@0.34.3:
    resolution: {integrity: sha512-eX2IQ6nFohW4DbvHIOLRB3MHFpYqaqvXd3Tp5e/T/dSH83fxaNJQRvDMhASmkNTsNTVF2/OOopzRCt7xokgPfg==}
    engines: {node: ^18.17.0 || ^20.3.0 || >=21.0.0}

  shebang-command@2.0.0:
    resolution: {integrity: sha512-kHxr2zZpYtdmrN1qDjrrX/Z1rR1kG8Dx+gkpK1G4eXmvXswmcE1hTWBWYUzlraYw1/yZp6YuDY77YtvbN0dmDA==}
    engines: {node: '>=8'}

  shebang-regex@3.0.0:
    resolution: {integrity: sha512-7++dFhtcx3353uBaq8DDR4NuxBetBzC7ZQOhmTQInHEd6bSrXdiEyzCvG07Z44UYdLShWUyXt5M/yhz8ekcb1A==}
    engines: {node: '>=8'}

  side-channel-list@1.0.0:
    resolution: {integrity: sha512-FCLHtRD/gnpCiCHEiJLOwdmFP+wzCmDEkc9y7NsYxeF4u7Btsn1ZuwgwJGxImImHicJArLP4R0yX4c2KCrMrTA==}
    engines: {node: '>= 0.4'}

  side-channel-map@1.0.1:
    resolution: {integrity: sha512-VCjCNfgMsby3tTdo02nbjtM/ewra6jPHmpThenkTYh8pG9ucZ/1P8So4u4FGBek/BjpOVsDCMoLA/iuBKIFXRA==}
    engines: {node: '>= 0.4'}

  side-channel-weakmap@1.0.2:
    resolution: {integrity: sha512-WPS/HvHQTYnHisLo9McqBHOJk2FkHO/tlpvldyrnem4aeQp4hai3gythswg6p01oSoTl58rcpiFAjF2br2Ak2A==}
    engines: {node: '>= 0.4'}

  side-channel@1.1.0:
    resolution: {integrity: sha512-ZX99e6tRweoUXqR+VBrslhda51Nh5MTQwou5tnUDgbtyM0dBgmhEDtWGP/xbKn6hqfPRHujUNwz5fy/wbbhnpw==}
    engines: {node: '>= 0.4'}

  simple-swizzle@0.2.2:
    resolution: {integrity: sha512-JA//kQgZtbuY83m+xT+tXJkmJncGMTFT+C+g2h2R9uxkYIrE2yy9sgmcLhCnw57/WSD+Eh3J97FPEDFnbXnDUg==}

  sonner@2.0.7:
    resolution: {integrity: sha512-W6ZN4p58k8aDKA4XPcx2hpIQXBRAgyiWVkYhT7CvK6D3iAu7xjvVyhQHg2/iaKJZ1XVJ4r7XuwGL+WGEK37i9w==}
    peerDependencies:
      react: ^18.0.0 || ^19.0.0 || ^19.0.0-rc
      react-dom: ^18.0.0 || ^19.0.0 || ^19.0.0-rc

  source-map-js@1.2.1:
    resolution: {integrity: sha512-UXWMKhLOwVKb728IUtQPXxfYU+usdybtUrK/8uGE8CQMvrhOpwvzDBwj0QhSL7MQc7vIsISBG8VQ8+IDQxpfQA==}
    engines: {node: '>=0.10.0'}

  ssf@0.11.2:
    resolution: {integrity: sha512-+idbmIXoYET47hH+d7dfm2epdOMUDjqcB4648sTZ+t2JwoyBFL/insLfB/racrDmsKB3diwsDA696pZMieAC5g==}
    engines: {node: '>=0.8'}

  stable-hash@0.0.5:
    resolution: {integrity: sha512-+L3ccpzibovGXFK+Ap/f8LOS0ahMrHTf3xu7mMLSpEGU0EO9ucaysSylKo9eRDFNhWve/y275iPmIZ4z39a9iA==}

  stackblur-canvas@2.7.0:
    resolution: {integrity: sha512-yf7OENo23AGJhBriGx0QivY5JP6Y1HbrrDI6WLt6C5auYZXlQrheoY8hD4ibekFKz1HOfE48Ww8kMWMnJD/zcQ==}
    engines: {node: '>=0.1.14'}

  stop-iteration-iterator@1.1.0:
    resolution: {integrity: sha512-eLoXW/DHyl62zxY4SCaIgnRhuMr6ri4juEYARS8E6sCEqzKpOiE521Ucofdx+KnDZl5xmvGYaaKCk5FEOxJCoQ==}
    engines: {node: '>= 0.4'}

  string.prototype.includes@2.0.1:
    resolution: {integrity: sha512-o7+c9bW6zpAdJHTtujeePODAhkuicdAryFsfVKwA+wGw89wJ4GTY484WTucM9hLtDEOpOvI+aHnzqnC5lHp4Rg==}
    engines: {node: '>= 0.4'}

  string.prototype.matchall@4.0.12:
    resolution: {integrity: sha512-6CC9uyBL+/48dYizRf7H7VAYCMCNTBeM78x/VTUe9bFEaxBepPJDa1Ow99LqI/1yF7kuy7Q3cQsYMrcjGUcskA==}
    engines: {node: '>= 0.4'}

  string.prototype.repeat@1.0.0:
    resolution: {integrity: sha512-0u/TldDbKD8bFCQ/4f5+mNRrXwZ8hg2w7ZR8wa16e8z9XpePWl3eGEcUD0OXpEH/VJH/2G3gjUtR3ZOiBe2S/w==}

  string.prototype.trim@1.2.10:
    resolution: {integrity: sha512-Rs66F0P/1kedk5lyYyH9uBzuiI/kNRmwJAR9quK6VOtIpZ2G+hMZd+HQbbv25MgCA6gEffoMZYxlTod4WcdrKA==}
    engines: {node: '>= 0.4'}

  string.prototype.trimend@1.0.9:
    resolution: {integrity: sha512-G7Ok5C6E/j4SGfyLCloXTrngQIQU3PWtXGst3yM7Bea9FRURf1S42ZHlZZtsNque2FN2PoUhfZXYLNWwEr4dLQ==}
    engines: {node: '>= 0.4'}

  string.prototype.trimstart@1.0.8:
    resolution: {integrity: sha512-UXSH262CSZY1tfu3G3Secr6uGLCFVPMhIqHjlgCUtCCcgihYc/xKs9djMTMUOb2j1mVSeU8EU6NWc/iQKU6Gfg==}
    engines: {node: '>= 0.4'}

  strip-bom@3.0.0:
    resolution: {integrity: sha512-vavAMRXOgBVNF6nyEEmL3DBK19iRpDcoIwW+swQ+CbGiu7lju6t+JklA1MHweoWtadgt4ISVUsXLyDq34ddcwA==}
    engines: {node: '>=4'}

  strip-json-comments@3.1.1:
    resolution: {integrity: sha512-6fPc+R4ihwqP6N/aIv2f1gMH8lOVtWQHoqC4yK6oSDVVocumAsfCqjkXnqiYMhmMwS/mEHLp7Vehlt3ql6lEig==}
    engines: {node: '>=8'}

  styled-jsx@5.1.6:
    resolution: {integrity: sha512-qSVyDTeMotdvQYoHWLNGwRFJHC+i+ZvdBRYosOFgC+Wg1vx4frN2/RG/NA7SYqqvKNLf39P2LSRA2pu6n0XYZA==}
    engines: {node: '>= 12.0.0'}
    peerDependencies:
      '@babel/core': '*'
      babel-plugin-macros: '*'
      react: '>= 16.8.0 || 17.x.x || ^18.0.0-0 || ^19.0.0-0'
    peerDependenciesMeta:
      '@babel/core':
        optional: true
      babel-plugin-macros:
        optional: true

  supports-color@10.1.0:
    resolution: {integrity: sha512-GBuewsPrhJPftT+fqDa9oI/zc5HNsG9nREqwzoSFDOIqf0NggOZbHQj2TE1P1CDJK8ZogFnlZY9hWoUiur7I/A==}
    engines: {node: '>=18'}

  supports-color@7.2.0:
    resolution: {integrity: sha512-qpCAvRl9stuOHveKsn7HncJRvv501qIacKzQlO/+Lwxc9+0q2wLyv4Dfvt80/DPn2pqOBsJdDiogXGR9+OvwRw==}
    engines: {node: '>=8'}

  supports-preserve-symlinks-flag@1.0.0:
    resolution: {integrity: sha512-ot0WnXS9fgdkgIcePe6RHNk1WA8+muPa6cSjeR3V8K27q9BB1rTE3R1p7Hv0z1ZyAc8s6Vvv8DIyWf681MAt0w==}
    engines: {node: '>= 0.4'}

  svg-pathdata@6.0.3:
    resolution: {integrity: sha512-qsjeeq5YjBZ5eMdFuUa4ZosMLxgr5RZ+F+Y1OrDhuOCEInRMA3x74XdBtggJcj9kOeInz0WE+LgCPDkZFlBYJw==}
    engines: {node: '>=12.0.0'}

  tailwind-merge@3.3.1:
    resolution: {integrity: sha512-gBXpgUm/3rp1lMZZrM/w7D8GKqshif0zAymAhbCyIt8KMe+0v9DQ7cdYLR4FHH/cKpdTXb+A/tKKU3eolfsI+g==}

  tailwindcss@4.1.11:
    resolution: {integrity: sha512-2E9TBm6MDD/xKYe+dvJZAmg3yxIEDNRc0jwlNyDg/4Fil2QcSLjFKGVff0lAf1jjeaArlG/M75Ey/EYr/OJtBA==}

  tapable@2.2.2:
    resolution: {integrity: sha512-Re10+NauLTMCudc7T5WLFLAwDhQ0JWdrMK+9B2M8zR5hRExKmsRDCBA7/aV/pNJFltmBFO5BAMlQFi/vq3nKOg==}
    engines: {node: '>=6'}

  tar@7.4.3:
    resolution: {integrity: sha512-5S7Va8hKfV7W5U6g3aYxXmlPoZVAwUMy9AOKyF2fVuZa2UD3qZjg578OrLRt8PcNN1PleVaL/5/yYATNL0ICUw==}
    engines: {node: '>=18'}

  text-segmentation@1.0.3:
    resolution: {integrity: sha512-iOiPUo/BGnZ6+54OsWxZidGCsdU8YbE4PSpdPinp7DeMtUJNJBoJ/ouUSTJjHkh1KntHaltHl/gDs2FC4i5+Nw==}

  tiny-invariant@1.3.3:
    resolution: {integrity: sha512-+FbBPE1o9QAYvviau/qC5SE3caw21q3xkvWKBtja5vgqOWIHHJ3ioaq1VPfn/Szqctz2bU/oYeKd9/z5BL+PVg==}

  tinyglobby@0.2.14:
    resolution: {integrity: sha512-tX5e7OM1HnYr2+a2C/4V0htOcSQcoSTH9KgJnVvNm5zm/cyEWKJ7j7YutsH9CxMdtOkkLFy2AHrMci9IM8IPZQ==}
    engines: {node: '>=12.0.0'}

  to-regex-range@5.0.1:
    resolution: {integrity: sha512-65P7iz6X5yEr1cwcgvQxbbIw7Uk3gOy5dIdtZ4rDveLqhrdJP+Li/Hx6tyK0NEb+2GCyneCMJiGqrADCSNk8sQ==}
    engines: {node: '>=8.0'}

  ts-api-utils@2.1.0:
    resolution: {integrity: sha512-CUgTZL1irw8u29bzrOD/nH85jqyc74D6SshFgujOIA7osm2Rz7dYH77agkx7H4FBNxDq7Cjf+IjaX/8zwFW+ZQ==}
    engines: {node: '>=18.12'}
    peerDependencies:
      typescript: '>=4.8.4'

  tsconfig-paths@3.15.0:
    resolution: {integrity: sha512-2Ac2RgzDe/cn48GvOe3M+o82pEFewD3UPbyoUHHdKasHwJKjds4fLXWf/Ux5kATBKN20oaFGu+jbElp1pos0mg==}

  tslib@2.8.1:
    resolution: {integrity: sha512-oJFu94HQb+KVduSUQL7wnpmqnfmLsOA/nAh6b6EH0wCEoK0/mPeXU6c3wKDV83MkOuHPRHtSXKKU99IBazS/2w==}

  tw-animate-css@1.3.6:
    resolution: {integrity: sha512-9dy0R9UsYEGmgf26L8UcHiLmSFTHa9+D7+dAt/G/sF5dCnPePZbfgDYinc7/UzAM7g/baVrmS6m9yEpU46d+LA==}

  type-check@0.4.0:
    resolution: {integrity: sha512-XleUoc9uwGXqjWwXaUTZAmzMcFZ5858QA2vvx1Ur5xIcixXIP+8LnFDgRplU30us6teqdlskFfu+ae4K79Ooew==}
    engines: {node: '>= 0.8.0'}

  type-fest@4.41.0:
    resolution: {integrity: sha512-TeTSQ6H5YHvpqVwBRcnLDCBnDOHWYu7IvGbHT6N8AOymcr9PJGjc1GTtiWZTYg0NCgYwvnYWEkVChQAr9bjfwA==}
    engines: {node: '>=16'}

  typed-array-buffer@1.0.3:
    resolution: {integrity: sha512-nAYYwfY3qnzX30IkA6AQZjVbtK6duGontcQm1WSG1MD94YLqK0515GNApXkoxKOWMusVssAHWLh9SeaoefYFGw==}
    engines: {node: '>= 0.4'}

  typed-array-byte-length@1.0.3:
    resolution: {integrity: sha512-BaXgOuIxz8n8pIq3e7Atg/7s+DpiYrxn4vdot3w9KbnBhcRQq6o3xemQdIfynqSeXeDrF32x+WvfzmOjPiY9lg==}
    engines: {node: '>= 0.4'}

  typed-array-byte-offset@1.0.4:
    resolution: {integrity: sha512-bTlAFB/FBYMcuX81gbL4OcpH5PmlFHqlCCpAl8AlEzMz5k53oNDvN8p1PNOWLEmI2x4orp3raOFB51tv9X+MFQ==}
    engines: {node: '>= 0.4'}

  typed-array-length@1.0.7:
    resolution: {integrity: sha512-3KS2b+kL7fsuk/eJZ7EQdnEmQoaho/r6KUef7hxvltNA5DR8NAUM+8wJMbJyZ4G9/7i3v5zPBIMN5aybAh2/Jg==}
    engines: {node: '>= 0.4'}

  typescript@5.9.2:
    resolution: {integrity: sha512-CWBzXQrc/qOkhidw1OzBTQuYRbfyxDXJMVJ1XNwUHGROVmuaeiEm3OslpZ1RV96d7SKKjZKrSJu3+t/xlw3R9A==}
    engines: {node: '>=14.17'}
    hasBin: true

  unbox-primitive@1.1.0:
    resolution: {integrity: sha512-nWJ91DjeOkej/TA8pXQ3myruKpKEYgqvpw9lz4OPHj/NWFNluYrjbz9j01CJ8yKQd2g4jFoOkINCTW2I5LEEyw==}
    engines: {node: '>= 0.4'}

  undici-types@6.21.0:
    resolution: {integrity: sha512-iwDZqg0QAGrg9Rav5H4n0M64c3mkR59cJ6wQp+7C4nI0gsmExaedaYLNO44eT4AtBBwjbTiGPMlt2Md0T9H9JQ==}

  unrs-resolver@1.11.1:
    resolution: {integrity: sha512-bSjt9pjaEBnNiGgc9rUiHGKv5l4/TGzDmYw3RhnkJGtLhbnnA/5qJj7x3dNDCRx/PJxu774LlH8lCOlB4hEfKg==}

  uri-js-replace@1.0.1:
    resolution: {integrity: sha512-W+C9NWNLFOoBI2QWDp4UT9pv65r2w5Cx+3sTYFvtMdDBxkKt1syCqsUdSFAChbEe1uK5TfS04wt/nGwmaeIQ0g==}

  uri-js@4.4.1:
    resolution: {integrity: sha512-7rKUyy33Q1yc98pQ1DAmLtwX109F7TIfWlW1Ydo8Wl1ii1SeHieeh0HHfPeL2fMXK6z0s8ecKs9frCuLJvndBg==}

  use-callback-ref@1.3.3:
    resolution: {integrity: sha512-jQL3lRnocaFtu3V00JToYz/4QkNWswxijDaCVNZRiRTO3HQDLsdu1ZtmIUvV4yPp+rvWm5j0y0TG/S61cuijTg==}
    engines: {node: '>=10'}
    peerDependencies:
      '@types/react': '*'
      react: ^16.8.0 || ^17.0.0 || ^18.0.0 || ^19.0.0 || ^19.0.0-rc
    peerDependenciesMeta:
      '@types/react':
        optional: true

  use-debounce@10.0.5:
    resolution: {integrity: sha512-Q76E3lnIV+4YT9AHcrHEHYmAd9LKwUAbPXDm7FlqVGDHiSOhX3RDjT8dm0AxbJup6WgOb1YEcKyCr11kBJR5KQ==}
    engines: {node: '>= 16.0.0'}
    peerDependencies:
      react: '*'

  use-sidecar@1.1.3:
    resolution: {integrity: sha512-Fedw0aZvkhynoPYlA5WXrMCAMm+nSWdZt6lzJQ7Ok8S6Q+VsHmHpRWndVRJ8Be0ZbkfPc5LRYH+5XrzXcEeLRQ==}
    engines: {node: '>=10'}
    peerDependencies:
      '@types/react': '*'
      react: ^16.8.0 || ^17.0.0 || ^18.0.0 || ^19.0.0 || ^19.0.0-rc
    peerDependenciesMeta:
      '@types/react':
        optional: true

  use-sync-external-store@1.5.0:
    resolution: {integrity: sha512-Rb46I4cGGVBmjamjphe8L/UnvJD+uPPtTkNvX5mZgqdbavhI4EbgIWJiIHXJ8bc/i9EQGPRh4DwEURJ552Do0A==}
    peerDependencies:
      react: ^16.8.0 || ^17.0.0 || ^18.0.0 || ^19.0.0

  utrie@1.0.2:
    resolution: {integrity: sha512-1MLa5ouZiOmQzUbjbu9VmjLzn1QLXBhwpUa7kdLUQK+KQ5KA9I1vk5U4YHe/X2Ch7PYnJfWuWT+VbuxbGwljhw==}

  uuid@8.3.2:
    resolution: {integrity: sha512-+NYs2QeMWy+GWFOEm9xnn6HCDp0l7QBD7ml8zLUmJ+93Q5NF0NocErnwkTkXVFNiX3/fpC6afS8Dhb/gz7R7eg==}
    hasBin: true

  vaul@1.1.2:
    resolution: {integrity: sha512-ZFkClGpWyI2WUQjdLJ/BaGuV6AVQiJ3uELGk3OYtP+B6yCO7Cmn9vPFXVJkRaGkOJu3m8bQMgtyzNHixULceQA==}
    peerDependencies:
      react: ^16.8 || ^17.0 || ^18.0 || ^19.0.0 || ^19.0.0-rc
      react-dom: ^16.8 || ^17.0 || ^18.0 || ^19.0.0 || ^19.0.0-rc

  victory-vendor@36.9.2:
    resolution: {integrity: sha512-PnpQQMuxlwYdocC8fIJqVXvkeViHYzotI+NJrCuav0ZYFoq912ZHBk3mCeuj+5/VpodOjPe1z0Fk2ihgzlXqjQ==}

  warning@4.0.3:
    resolution: {integrity: sha512-rpJyN222KWIvHJ/F53XSZv0Zl/accqHR8et1kpaMTD/fLCRxtV8iX8czMzY7sVZupTI3zcUTg8eycS2kNF9l6w==}

  which-boxed-primitive@1.1.1:
    resolution: {integrity: sha512-TbX3mj8n0odCBFVlY8AxkqcHASw3L60jIuF8jFP78az3C2YhmGvqbHBpAjTRH2/xqYunrJ9g1jSyjCjpoWzIAA==}
    engines: {node: '>= 0.4'}

  which-builtin-type@1.2.1:
    resolution: {integrity: sha512-6iBczoX+kDQ7a3+YJBnh3T+KZRxM/iYNPXicqk66/Qfm1b93iu+yOImkg0zHbj5LNOcNv1TEADiZ0xa34B4q6Q==}
    engines: {node: '>= 0.4'}

  which-collection@1.0.2:
    resolution: {integrity: sha512-K4jVyjnBdgvc86Y6BkaLZEN933SwYOuBFkdmBu9ZfkcAbdVbpITnDmjvZ/aQjRXQrv5EPkTnD1s39GiiqbngCw==}
    engines: {node: '>= 0.4'}

  which-typed-array@1.1.19:
    resolution: {integrity: sha512-rEvr90Bck4WZt9HHFC4DJMsjvu7x+r6bImz0/BrbWb7A2djJ8hnZMrWnHo9F8ssv0OMErasDhftrfROTyqSDrw==}
    engines: {node: '>= 0.4'}

  which@2.0.2:
    resolution: {integrity: sha512-BLI3Tl1TW3Pvl70l3yq3Y64i+awpwXqsGBYWkkqMtnbXgrMD+yj7rhW0kuEDxzJaYXGjEW5ogapKNMEKNMjibA==}
    engines: {node: '>= 8'}
    hasBin: true

  wmf@1.0.2:
    resolution: {integrity: sha512-/p9K7bEh0Dj6WbXg4JG0xvLQmIadrner1bi45VMJTfnbVHsc7yIajZyoSoK60/dtVBs12Fm6WkUI5/3WAVsNMw==}
    engines: {node: '>=0.8'}

  word-wrap@1.2.5:
    resolution: {integrity: sha512-BN22B5eaMMI9UMtjrGd5g5eCYPpCPDUy0FJXbYsaT5zYxjFOckS53SQDE3pWkVoWpHXVb3BrYcEN4Twa55B5cA==}
    engines: {node: '>=0.10.0'}

  word@0.3.0:
    resolution: {integrity: sha512-OELeY0Q61OXpdUfTp+oweA/vtLVg5VDOXh+3he3PNzLGG/y0oylSOC1xRVj0+l4vQ3tj/bB1HVHv1ocXkQceFA==}
    engines: {node: '>=0.8'}

  xlsx@0.18.5:
    resolution: {integrity: sha512-dmg3LCjBPHZnQp5/F/+nnTa+miPJxUXB6vtk42YjBBKayDNagxGEeIdWApkYPOf3Z3pm3k62Knjzp7lMeTEtFQ==}
    engines: {node: '>=0.8'}
    hasBin: true

  yallist@4.0.0:
    resolution: {integrity: sha512-3wdGidZyq5PB084XLES5TpOSRA3wjXAlIWMhum2kRcv/41Sn2emQ0dycQW4uZXLejwKvg6EsvbdlVL+FYEct7A==}

  yallist@5.0.0:
    resolution: {integrity: sha512-YgvUTfwqyc7UXVMrB+SImsVYSmTS8X/tSrtdNZMImM+n7+QTriRXyXim0mBrTXNeqzVF0KWGgHPeiyViFFrNDw==}
    engines: {node: '>=18'}

  yaml-ast-parser@0.0.43:
    resolution: {integrity: sha512-2PTINUwsRqSd+s8XxKaJWQlUuEMHJQyEuh2edBbW8KNJz0SJPwUSD2zRWqezFEdN7IzAgeuYHFUCF7o8zRdZ0A==}

  yargs-parser@21.1.1:
    resolution: {integrity: sha512-tVpsJW7DdjecAiFpbIB1e3qxIQsE6NoPc5/eTdrbbIC4h0LVsWhnoa3g+m2HclBIujHzsxZ4VJVA+GUuc2/LBw==}
    engines: {node: '>=12'}

  yocto-queue@0.1.0:
    resolution: {integrity: sha512-rVksvsnNCdJ/ohGc6xgPwyN8eheCxsiLM8mxuE/t/mOVqJewPuO1miLpTHQiRgTKCLexL4MeAFVagts7HmNZ2Q==}
    engines: {node: '>=10'}

  zod@4.0.14:
    resolution: {integrity: sha512-nGFJTnJN6cM2v9kXL+SOBq3AtjQby3Mv5ySGFof5UGRHrRioSJ5iG680cYNjE/yWk671nROcpPj4hAS8nyLhSw==}

snapshots:

  '@alloc/quick-lru@5.2.0': {}

  '@ampproject/remapping@2.3.0':
    dependencies:
      '@jridgewell/gen-mapping': 0.3.12
      '@jridgewell/trace-mapping': 0.3.29

  '@babel/code-frame@7.27.1':
    dependencies:
      '@babel/helper-validator-identifier': 7.27.1
      js-tokens: 4.0.0
      picocolors: 1.1.1

  '@babel/helper-validator-identifier@7.27.1': {}

  '@babel/runtime@7.28.3': {}

  '@date-fns/tz@1.4.1': {}

  '@dnd-kit/accessibility@3.1.1(react@19.1.0)':
    dependencies:
      react: 19.1.0
      tslib: 2.8.1

  '@dnd-kit/core@6.3.1(react-dom@19.1.0(react@19.1.0))(react@19.1.0)':
    dependencies:
      '@dnd-kit/accessibility': 3.1.1(react@19.1.0)
      '@dnd-kit/utilities': 3.2.2(react@19.1.0)
      react: 19.1.0
      react-dom: 19.1.0(react@19.1.0)
      tslib: 2.8.1

  '@dnd-kit/modifiers@9.0.0(@dnd-kit/core@6.3.1(react-dom@19.1.0(react@19.1.0))(react@19.1.0))(react@19.1.0)':
    dependencies:
      '@dnd-kit/core': 6.3.1(react-dom@19.1.0(react@19.1.0))(react@19.1.0)
      '@dnd-kit/utilities': 3.2.2(react@19.1.0)
      react: 19.1.0
      tslib: 2.8.1

  '@dnd-kit/sortable@10.0.0(@dnd-kit/core@6.3.1(react-dom@19.1.0(react@19.1.0))(react@19.1.0))(react@19.1.0)':
    dependencies:
      '@dnd-kit/core': 6.3.1(react-dom@19.1.0(react@19.1.0))(react@19.1.0)
      '@dnd-kit/utilities': 3.2.2(react@19.1.0)
      react: 19.1.0
      tslib: 2.8.1

  '@dnd-kit/utilities@3.2.2(react@19.1.0)':
    dependencies:
      react: 19.1.0
      tslib: 2.8.1

  '@emnapi/core@1.4.5':
    dependencies:
      '@emnapi/wasi-threads': 1.0.4
      tslib: 2.8.1
    optional: true

  '@emnapi/runtime@1.4.5':
    dependencies:
      tslib: 2.8.1
    optional: true

  '@emnapi/wasi-threads@1.0.4':
    dependencies:
      tslib: 2.8.1
    optional: true

  '@eslint-community/eslint-utils@4.7.0(eslint@9.32.0(jiti@2.5.1))':
    dependencies:
      eslint: 9.32.0(jiti@2.5.1)
      eslint-visitor-keys: 3.4.3

  '@eslint-community/regexpp@4.12.1': {}

  '@eslint/config-array@0.21.0':
    dependencies:
      '@eslint/object-schema': 2.1.6
      debug: 4.4.1(supports-color@10.1.0)
      minimatch: 3.1.2
    transitivePeerDependencies:
      - supports-color

  '@eslint/config-helpers@0.3.0': {}

  '@eslint/core@0.15.1':
    dependencies:
      '@types/json-schema': 7.0.15

  '@eslint/eslintrc@3.3.1':
    dependencies:
      ajv: 6.12.6
      debug: 4.4.1(supports-color@10.1.0)
      espree: 10.4.0
      globals: 14.0.0
      ignore: 5.3.2
      import-fresh: 3.3.1
      js-yaml: 4.1.0
      minimatch: 3.1.2
      strip-json-comments: 3.1.1
    transitivePeerDependencies:
      - supports-color

  '@eslint/js@9.32.0': {}

  '@eslint/object-schema@2.1.6': {}

  '@eslint/plugin-kit@0.3.4':
    dependencies:
      '@eslint/core': 0.15.1
      levn: 0.4.1

  '@floating-ui/core@1.7.3':
    dependencies:
      '@floating-ui/utils': 0.2.10

  '@floating-ui/dom@1.7.3':
    dependencies:
      '@floating-ui/core': 1.7.3
      '@floating-ui/utils': 0.2.10

  '@floating-ui/react-dom@2.1.5(react-dom@19.1.0(react@19.1.0))(react@19.1.0)':
    dependencies:
      '@floating-ui/dom': 1.7.3
      react: 19.1.0
      react-dom: 19.1.0(react@19.1.0)

  '@floating-ui/utils@0.2.10': {}

  '@hookform/resolvers@5.2.1(react-hook-form@7.62.0(react@19.1.0))':
    dependencies:
      '@standard-schema/utils': 0.3.0
      react-hook-form: 7.62.0(react@19.1.0)

  '@humanfs/core@0.19.1': {}

  '@humanfs/node@0.16.6':
    dependencies:
      '@humanfs/core': 0.19.1
      '@humanwhocodes/retry': 0.3.1

  '@humanwhocodes/module-importer@1.0.1': {}

  '@humanwhocodes/retry@0.3.1': {}

  '@humanwhocodes/retry@0.4.3': {}

  '@img/sharp-darwin-arm64@0.34.3':
    optionalDependencies:
      '@img/sharp-libvips-darwin-arm64': 1.2.0
    optional: true

  '@img/sharp-darwin-x64@0.34.3':
    optionalDependencies:
      '@img/sharp-libvips-darwin-x64': 1.2.0
    optional: true

  '@img/sharp-libvips-darwin-arm64@1.2.0':
    optional: true

  '@img/sharp-libvips-darwin-x64@1.2.0':
    optional: true

  '@img/sharp-libvips-linux-arm64@1.2.0':
    optional: true

  '@img/sharp-libvips-linux-arm@1.2.0':
    optional: true

  '@img/sharp-libvips-linux-ppc64@1.2.0':
    optional: true

  '@img/sharp-libvips-linux-s390x@1.2.0':
    optional: true

  '@img/sharp-libvips-linux-x64@1.2.0':
    optional: true

  '@img/sharp-libvips-linuxmusl-arm64@1.2.0':
    optional: true

  '@img/sharp-libvips-linuxmusl-x64@1.2.0':
    optional: true

  '@img/sharp-linux-arm64@0.34.3':
    optionalDependencies:
      '@img/sharp-libvips-linux-arm64': 1.2.0
    optional: true

  '@img/sharp-linux-arm@0.34.3':
    optionalDependencies:
      '@img/sharp-libvips-linux-arm': 1.2.0
    optional: true

  '@img/sharp-linux-ppc64@0.34.3':
    optionalDependencies:
      '@img/sharp-libvips-linux-ppc64': 1.2.0
    optional: true

  '@img/sharp-linux-s390x@0.34.3':
    optionalDependencies:
      '@img/sharp-libvips-linux-s390x': 1.2.0
    optional: true

  '@img/sharp-linux-x64@0.34.3':
    optionalDependencies:
      '@img/sharp-libvips-linux-x64': 1.2.0
    optional: true

  '@img/sharp-linuxmusl-arm64@0.34.3':
    optionalDependencies:
      '@img/sharp-libvips-linuxmusl-arm64': 1.2.0
    optional: true

  '@img/sharp-linuxmusl-x64@0.34.3':
    optionalDependencies:
      '@img/sharp-libvips-linuxmusl-x64': 1.2.0
    optional: true

  '@img/sharp-wasm32@0.34.3':
    dependencies:
      '@emnapi/runtime': 1.4.5
    optional: true

  '@img/sharp-win32-arm64@0.34.3':
    optional: true

  '@img/sharp-win32-ia32@0.34.3':
    optional: true

  '@img/sharp-win32-x64@0.34.3':
    optional: true

  '@isaacs/fs-minipass@4.0.1':
    dependencies:
      minipass: 7.1.2

  '@jridgewell/gen-mapping@0.3.12':
    dependencies:
      '@jridgewell/sourcemap-codec': 1.5.4
      '@jridgewell/trace-mapping': 0.3.29

  '@jridgewell/resolve-uri@3.1.2': {}

  '@jridgewell/sourcemap-codec@1.5.4': {}

  '@jridgewell/trace-mapping@0.3.29':
    dependencies:
      '@jridgewell/resolve-uri': 3.1.2
      '@jridgewell/sourcemap-codec': 1.5.4

  '@napi-rs/wasm-runtime@0.2.12':
    dependencies:
      '@emnapi/core': 1.4.5
      '@emnapi/runtime': 1.4.5
      '@tybys/wasm-util': 0.10.0
    optional: true

  '@next/env@15.4.5': {}

  '@next/eslint-plugin-next@15.4.5':
    dependencies:
      fast-glob: 3.3.1

  '@next/swc-darwin-arm64@15.4.5':
    optional: true

  '@next/swc-darwin-x64@15.4.5':
    optional: true

  '@next/swc-linux-arm64-gnu@15.4.5':
    optional: true

  '@next/swc-linux-arm64-musl@15.4.5':
    optional: true

  '@next/swc-linux-x64-gnu@15.4.5':
    optional: true

  '@next/swc-linux-x64-musl@15.4.5':
    optional: true

  '@next/swc-win32-arm64-msvc@15.4.5':
    optional: true

  '@next/swc-win32-x64-msvc@15.4.5':
    optional: true

  '@nodelib/fs.scandir@2.1.5':
    dependencies:
      '@nodelib/fs.stat': 2.0.5
      run-parallel: 1.2.0

  '@nodelib/fs.stat@2.0.5': {}

  '@nodelib/fs.walk@1.2.8':
    dependencies:
      '@nodelib/fs.scandir': 2.1.5
      fastq: 1.19.1

  '@nolyfill/is-core-module@1.0.39': {}

  '@panva/hkdf@1.2.1': {}

  '@radix-ui/number@1.1.1': {}

  '@radix-ui/primitive@1.1.2': {}

  '@radix-ui/primitive@1.1.3': {}

  '@radix-ui/react-alert-dialog@1.1.15(@types/react-dom@19.1.7(@types/react@19.1.9))(@types/react@19.1.9)(react-dom@19.1.0(react@19.1.0))(react@19.1.0)':
    dependencies:
      '@radix-ui/primitive': 1.1.3
      '@radix-ui/react-compose-refs': 1.1.2(@types/react@19.1.9)(react@19.1.0)
      '@radix-ui/react-context': 1.1.2(@types/react@19.1.9)(react@19.1.0)
      '@radix-ui/react-dialog': 1.1.15(@types/react-dom@19.1.7(@types/react@19.1.9))(@types/react@19.1.9)(react-dom@19.1.0(react@19.1.0))(react@19.1.0)
      '@radix-ui/react-primitive': 2.1.3(@types/react-dom@19.1.7(@types/react@19.1.9))(@types/react@19.1.9)(react-dom@19.1.0(react@19.1.0))(react@19.1.0)
      '@radix-ui/react-slot': 1.2.3(@types/react@19.1.9)(react@19.1.0)
      react: 19.1.0
      react-dom: 19.1.0(react@19.1.0)
    optionalDependencies:
      '@types/react': 19.1.9
      '@types/react-dom': 19.1.7(@types/react@19.1.9)

  '@radix-ui/react-arrow@1.1.7(@types/react-dom@19.1.7(@types/react@19.1.9))(@types/react@19.1.9)(react-dom@19.1.0(react@19.1.0))(react@19.1.0)':
    dependencies:
      '@radix-ui/react-primitive': 2.1.3(@types/react-dom@19.1.7(@types/react@19.1.9))(@types/react@19.1.9)(react-dom@19.1.0(react@19.1.0))(react@19.1.0)
      react: 19.1.0
      react-dom: 19.1.0(react@19.1.0)
    optionalDependencies:
      '@types/react': 19.1.9
      '@types/react-dom': 19.1.7(@types/react@19.1.9)

  '@radix-ui/react-avatar@1.1.10(@types/react-dom@19.1.7(@types/react@19.1.9))(@types/react@19.1.9)(react-dom@19.1.0(react@19.1.0))(react@19.1.0)':
    dependencies:
      '@radix-ui/react-context': 1.1.2(@types/react@19.1.9)(react@19.1.0)
      '@radix-ui/react-primitive': 2.1.3(@types/react-dom@19.1.7(@types/react@19.1.9))(@types/react@19.1.9)(react-dom@19.1.0(react@19.1.0))(react@19.1.0)
      '@radix-ui/react-use-callback-ref': 1.1.1(@types/react@19.1.9)(react@19.1.0)
      '@radix-ui/react-use-is-hydrated': 0.1.0(@types/react@19.1.9)(react@19.1.0)
      '@radix-ui/react-use-layout-effect': 1.1.1(@types/react@19.1.9)(react@19.1.0)
      react: 19.1.0
      react-dom: 19.1.0(react@19.1.0)
    optionalDependencies:
      '@types/react': 19.1.9
      '@types/react-dom': 19.1.7(@types/react@19.1.9)

  '@radix-ui/react-checkbox@1.3.3(@types/react-dom@19.1.7(@types/react@19.1.9))(@types/react@19.1.9)(react-dom@19.1.0(react@19.1.0))(react@19.1.0)':
    dependencies:
      '@radix-ui/primitive': 1.1.3
      '@radix-ui/react-compose-refs': 1.1.2(@types/react@19.1.9)(react@19.1.0)
      '@radix-ui/react-context': 1.1.2(@types/react@19.1.9)(react@19.1.0)
      '@radix-ui/react-presence': 1.1.5(@types/react-dom@19.1.7(@types/react@19.1.9))(@types/react@19.1.9)(react-dom@19.1.0(react@19.1.0))(react@19.1.0)
      '@radix-ui/react-primitive': 2.1.3(@types/react-dom@19.1.7(@types/react@19.1.9))(@types/react@19.1.9)(react-dom@19.1.0(react@19.1.0))(react@19.1.0)
      '@radix-ui/react-use-controllable-state': 1.2.2(@types/react@19.1.9)(react@19.1.0)
      '@radix-ui/react-use-previous': 1.1.1(@types/react@19.1.9)(react@19.1.0)
      '@radix-ui/react-use-size': 1.1.1(@types/react@19.1.9)(react@19.1.0)
      react: 19.1.0
      react-dom: 19.1.0(react@19.1.0)
    optionalDependencies:
      '@types/react': 19.1.9
      '@types/react-dom': 19.1.7(@types/react@19.1.9)

  '@radix-ui/react-collection@1.1.7(@types/react-dom@19.1.7(@types/react@19.1.9))(@types/react@19.1.9)(react-dom@19.1.0(react@19.1.0))(react@19.1.0)':
    dependencies:
      '@radix-ui/react-compose-refs': 1.1.2(@types/react@19.1.9)(react@19.1.0)
      '@radix-ui/react-context': 1.1.2(@types/react@19.1.9)(react@19.1.0)
      '@radix-ui/react-primitive': 2.1.3(@types/react-dom@19.1.7(@types/react@19.1.9))(@types/react@19.1.9)(react-dom@19.1.0(react@19.1.0))(react@19.1.0)
      '@radix-ui/react-slot': 1.2.3(@types/react@19.1.9)(react@19.1.0)
      react: 19.1.0
      react-dom: 19.1.0(react@19.1.0)
    optionalDependencies:
      '@types/react': 19.1.9
      '@types/react-dom': 19.1.7(@types/react@19.1.9)

  '@radix-ui/react-compose-refs@1.1.2(@types/react@19.1.9)(react@19.1.0)':
    dependencies:
      react: 19.1.0
    optionalDependencies:
      '@types/react': 19.1.9

  '@radix-ui/react-context@1.1.2(@types/react@19.1.9)(react@19.1.0)':
    dependencies:
      react: 19.1.0
    optionalDependencies:
      '@types/react': 19.1.9

  '@radix-ui/react-dialog@1.1.14(@types/react-dom@19.1.7(@types/react@19.1.9))(@types/react@19.1.9)(react-dom@19.1.0(react@19.1.0))(react@19.1.0)':
    dependencies:
      '@radix-ui/primitive': 1.1.2
      '@radix-ui/react-compose-refs': 1.1.2(@types/react@19.1.9)(react@19.1.0)
      '@radix-ui/react-context': 1.1.2(@types/react@19.1.9)(react@19.1.0)
      '@radix-ui/react-dismissable-layer': 1.1.10(@types/react-dom@19.1.7(@types/react@19.1.9))(@types/react@19.1.9)(react-dom@19.1.0(react@19.1.0))(react@19.1.0)
      '@radix-ui/react-focus-guards': 1.1.2(@types/react@19.1.9)(react@19.1.0)
      '@radix-ui/react-focus-scope': 1.1.7(@types/react-dom@19.1.7(@types/react@19.1.9))(@types/react@19.1.9)(react-dom@19.1.0(react@19.1.0))(react@19.1.0)
      '@radix-ui/react-id': 1.1.1(@types/react@19.1.9)(react@19.1.0)
      '@radix-ui/react-portal': 1.1.9(@types/react-dom@19.1.7(@types/react@19.1.9))(@types/react@19.1.9)(react-dom@19.1.0(react@19.1.0))(react@19.1.0)
      '@radix-ui/react-presence': 1.1.4(@types/react-dom@19.1.7(@types/react@19.1.9))(@types/react@19.1.9)(react-dom@19.1.0(react@19.1.0))(react@19.1.0)
      '@radix-ui/react-primitive': 2.1.3(@types/react-dom@19.1.7(@types/react@19.1.9))(@types/react@19.1.9)(react-dom@19.1.0(react@19.1.0))(react@19.1.0)
      '@radix-ui/react-slot': 1.2.3(@types/react@19.1.9)(react@19.1.0)
      '@radix-ui/react-use-controllable-state': 1.2.2(@types/react@19.1.9)(react@19.1.0)
      aria-hidden: 1.2.6
      react: 19.1.0
      react-dom: 19.1.0(react@19.1.0)
      react-remove-scroll: 2.7.1(@types/react@19.1.9)(react@19.1.0)
    optionalDependencies:
      '@types/react': 19.1.9
      '@types/react-dom': 19.1.7(@types/react@19.1.9)

  '@radix-ui/react-dialog@1.1.15(@types/react-dom@19.1.7(@types/react@19.1.9))(@types/react@19.1.9)(react-dom@19.1.0(react@19.1.0))(react@19.1.0)':
    dependencies:
      '@radix-ui/primitive': 1.1.3
      '@radix-ui/react-compose-refs': 1.1.2(@types/react@19.1.9)(react@19.1.0)
      '@radix-ui/react-context': 1.1.2(@types/react@19.1.9)(react@19.1.0)
      '@radix-ui/react-dismissable-layer': 1.1.11(@types/react-dom@19.1.7(@types/react@19.1.9))(@types/react@19.1.9)(react-dom@19.1.0(react@19.1.0))(react@19.1.0)
      '@radix-ui/react-focus-guards': 1.1.3(@types/react@19.1.9)(react@19.1.0)
      '@radix-ui/react-focus-scope': 1.1.7(@types/react-dom@19.1.7(@types/react@19.1.9))(@types/react@19.1.9)(react-dom@19.1.0(react@19.1.0))(react@19.1.0)
      '@radix-ui/react-id': 1.1.1(@types/react@19.1.9)(react@19.1.0)
      '@radix-ui/react-portal': 1.1.9(@types/react-dom@19.1.7(@types/react@19.1.9))(@types/react@19.1.9)(react-dom@19.1.0(react@19.1.0))(react@19.1.0)
      '@radix-ui/react-presence': 1.1.5(@types/react-dom@19.1.7(@types/react@19.1.9))(@types/react@19.1.9)(react-dom@19.1.0(react@19.1.0))(react@19.1.0)
      '@radix-ui/react-primitive': 2.1.3(@types/react-dom@19.1.7(@types/react@19.1.9))(@types/react@19.1.9)(react-dom@19.1.0(react@19.1.0))(react@19.1.0)
      '@radix-ui/react-slot': 1.2.3(@types/react@19.1.9)(react@19.1.0)
      '@radix-ui/react-use-controllable-state': 1.2.2(@types/react@19.1.9)(react@19.1.0)
      aria-hidden: 1.2.6
      react: 19.1.0
      react-dom: 19.1.0(react@19.1.0)
      react-remove-scroll: 2.7.1(@types/react@19.1.9)(react@19.1.0)
    optionalDependencies:
      '@types/react': 19.1.9
      '@types/react-dom': 19.1.7(@types/react@19.1.9)

  '@radix-ui/react-direction@1.1.1(@types/react@19.1.9)(react@19.1.0)':
    dependencies:
      react: 19.1.0
    optionalDependencies:
      '@types/react': 19.1.9

  '@radix-ui/react-dismissable-layer@1.1.10(@types/react-dom@19.1.7(@types/react@19.1.9))(@types/react@19.1.9)(react-dom@19.1.0(react@19.1.0))(react@19.1.0)':
    dependencies:
      '@radix-ui/primitive': 1.1.2
      '@radix-ui/react-compose-refs': 1.1.2(@types/react@19.1.9)(react@19.1.0)
      '@radix-ui/react-primitive': 2.1.3(@types/react-dom@19.1.7(@types/react@19.1.9))(@types/react@19.1.9)(react-dom@19.1.0(react@19.1.0))(react@19.1.0)
      '@radix-ui/react-use-callback-ref': 1.1.1(@types/react@19.1.9)(react@19.1.0)
      '@radix-ui/react-use-escape-keydown': 1.1.1(@types/react@19.1.9)(react@19.1.0)
      react: 19.1.0
      react-dom: 19.1.0(react@19.1.0)
    optionalDependencies:
      '@types/react': 19.1.9
      '@types/react-dom': 19.1.7(@types/react@19.1.9)

  '@radix-ui/react-dismissable-layer@1.1.11(@types/react-dom@19.1.7(@types/react@19.1.9))(@types/react@19.1.9)(react-dom@19.1.0(react@19.1.0))(react@19.1.0)':
    dependencies:
      '@radix-ui/primitive': 1.1.3
      '@radix-ui/react-compose-refs': 1.1.2(@types/react@19.1.9)(react@19.1.0)
      '@radix-ui/react-primitive': 2.1.3(@types/react-dom@19.1.7(@types/react@19.1.9))(@types/react@19.1.9)(react-dom@19.1.0(react@19.1.0))(react@19.1.0)
      '@radix-ui/react-use-callback-ref': 1.1.1(@types/react@19.1.9)(react@19.1.0)
      '@radix-ui/react-use-escape-keydown': 1.1.1(@types/react@19.1.9)(react@19.1.0)
      react: 19.1.0
      react-dom: 19.1.0(react@19.1.0)
    optionalDependencies:
      '@types/react': 19.1.9
      '@types/react-dom': 19.1.7(@types/react@19.1.9)

  '@radix-ui/react-dropdown-menu@2.1.16(@types/react-dom@19.1.7(@types/react@19.1.9))(@types/react@19.1.9)(react-dom@19.1.0(react@19.1.0))(react@19.1.0)':
    dependencies:
      '@radix-ui/primitive': 1.1.3
      '@radix-ui/react-compose-refs': 1.1.2(@types/react@19.1.9)(react@19.1.0)
      '@radix-ui/react-context': 1.1.2(@types/react@19.1.9)(react@19.1.0)
      '@radix-ui/react-id': 1.1.1(@types/react@19.1.9)(react@19.1.0)
      '@radix-ui/react-menu': 2.1.16(@types/react-dom@19.1.7(@types/react@19.1.9))(@types/react@19.1.9)(react-dom@19.1.0(react@19.1.0))(react@19.1.0)
      '@radix-ui/react-primitive': 2.1.3(@types/react-dom@19.1.7(@types/react@19.1.9))(@types/react@19.1.9)(react-dom@19.1.0(react@19.1.0))(react@19.1.0)
      '@radix-ui/react-use-controllable-state': 1.2.2(@types/react@19.1.9)(react@19.1.0)
      react: 19.1.0
      react-dom: 19.1.0(react@19.1.0)
    optionalDependencies:
      '@types/react': 19.1.9
      '@types/react-dom': 19.1.7(@types/react@19.1.9)

  '@radix-ui/react-focus-guards@1.1.2(@types/react@19.1.9)(react@19.1.0)':
    dependencies:
      react: 19.1.0
    optionalDependencies:
      '@types/react': 19.1.9

  '@radix-ui/react-focus-guards@1.1.3(@types/react@19.1.9)(react@19.1.0)':
    dependencies:
      react: 19.1.0
    optionalDependencies:
      '@types/react': 19.1.9

  '@radix-ui/react-focus-scope@1.1.7(@types/react-dom@19.1.7(@types/react@19.1.9))(@types/react@19.1.9)(react-dom@19.1.0(react@19.1.0))(react@19.1.0)':
    dependencies:
      '@radix-ui/react-compose-refs': 1.1.2(@types/react@19.1.9)(react@19.1.0)
      '@radix-ui/react-primitive': 2.1.3(@types/react-dom@19.1.7(@types/react@19.1.9))(@types/react@19.1.9)(react-dom@19.1.0(react@19.1.0))(react@19.1.0)
      '@radix-ui/react-use-callback-ref': 1.1.1(@types/react@19.1.9)(react@19.1.0)
      react: 19.1.0
      react-dom: 19.1.0(react@19.1.0)
    optionalDependencies:
      '@types/react': 19.1.9
      '@types/react-dom': 19.1.7(@types/react@19.1.9)

  '@radix-ui/react-hover-card@1.1.15(@types/react-dom@19.1.7(@types/react@19.1.9))(@types/react@19.1.9)(react-dom@19.1.0(react@19.1.0))(react@19.1.0)':
    dependencies:
      '@radix-ui/primitive': 1.1.3
      '@radix-ui/react-compose-refs': 1.1.2(@types/react@19.1.9)(react@19.1.0)
      '@radix-ui/react-context': 1.1.2(@types/react@19.1.9)(react@19.1.0)
      '@radix-ui/react-dismissable-layer': 1.1.11(@types/react-dom@19.1.7(@types/react@19.1.9))(@types/react@19.1.9)(react-dom@19.1.0(react@19.1.0))(react@19.1.0)
      '@radix-ui/react-popper': 1.2.8(@types/react-dom@19.1.7(@types/react@19.1.9))(@types/react@19.1.9)(react-dom@19.1.0(react@19.1.0))(react@19.1.0)
      '@radix-ui/react-portal': 1.1.9(@types/react-dom@19.1.7(@types/react@19.1.9))(@types/react@19.1.9)(react-dom@19.1.0(react@19.1.0))(react@19.1.0)
      '@radix-ui/react-presence': 1.1.5(@types/react-dom@19.1.7(@types/react@19.1.9))(@types/react@19.1.9)(react-dom@19.1.0(react@19.1.0))(react@19.1.0)
      '@radix-ui/react-primitive': 2.1.3(@types/react-dom@19.1.7(@types/react@19.1.9))(@types/react@19.1.9)(react-dom@19.1.0(react@19.1.0))(react@19.1.0)
      '@radix-ui/react-use-controllable-state': 1.2.2(@types/react@19.1.9)(react@19.1.0)
      react: 19.1.0
      react-dom: 19.1.0(react@19.1.0)
    optionalDependencies:
      '@types/react': 19.1.9
      '@types/react-dom': 19.1.7(@types/react@19.1.9)

  '@radix-ui/react-icons@1.3.2(react@19.1.0)':
    dependencies:
      react: 19.1.0

  '@radix-ui/react-id@1.1.1(@types/react@19.1.9)(react@19.1.0)':
    dependencies:
      '@radix-ui/react-use-layout-effect': 1.1.1(@types/react@19.1.9)(react@19.1.0)
      react: 19.1.0
    optionalDependencies:
      '@types/react': 19.1.9

  '@radix-ui/react-label@2.1.7(@types/react-dom@19.1.7(@types/react@19.1.9))(@types/react@19.1.9)(react-dom@19.1.0(react@19.1.0))(react@19.1.0)':
    dependencies:
      '@radix-ui/react-primitive': 2.1.3(@types/react-dom@19.1.7(@types/react@19.1.9))(@types/react@19.1.9)(react-dom@19.1.0(react@19.1.0))(react@19.1.0)
      react: 19.1.0
      react-dom: 19.1.0(react@19.1.0)
    optionalDependencies:
      '@types/react': 19.1.9
      '@types/react-dom': 19.1.7(@types/react@19.1.9)

  '@radix-ui/react-menu@2.1.16(@types/react-dom@19.1.7(@types/react@19.1.9))(@types/react@19.1.9)(react-dom@19.1.0(react@19.1.0))(react@19.1.0)':
    dependencies:
      '@radix-ui/primitive': 1.1.3
      '@radix-ui/react-collection': 1.1.7(@types/react-dom@19.1.7(@types/react@19.1.9))(@types/react@19.1.9)(react-dom@19.1.0(react@19.1.0))(react@19.1.0)
      '@radix-ui/react-compose-refs': 1.1.2(@types/react@19.1.9)(react@19.1.0)
      '@radix-ui/react-context': 1.1.2(@types/react@19.1.9)(react@19.1.0)
      '@radix-ui/react-direction': 1.1.1(@types/react@19.1.9)(react@19.1.0)
      '@radix-ui/react-dismissable-layer': 1.1.11(@types/react-dom@19.1.7(@types/react@19.1.9))(@types/react@19.1.9)(react-dom@19.1.0(react@19.1.0))(react@19.1.0)
      '@radix-ui/react-focus-guards': 1.1.3(@types/react@19.1.9)(react@19.1.0)
      '@radix-ui/react-focus-scope': 1.1.7(@types/react-dom@19.1.7(@types/react@19.1.9))(@types/react@19.1.9)(react-dom@19.1.0(react@19.1.0))(react@19.1.0)
      '@radix-ui/react-id': 1.1.1(@types/react@19.1.9)(react@19.1.0)
      '@radix-ui/react-popper': 1.2.8(@types/react-dom@19.1.7(@types/react@19.1.9))(@types/react@19.1.9)(react-dom@19.1.0(react@19.1.0))(react@19.1.0)
      '@radix-ui/react-portal': 1.1.9(@types/react-dom@19.1.7(@types/react@19.1.9))(@types/react@19.1.9)(react-dom@19.1.0(react@19.1.0))(react@19.1.0)
      '@radix-ui/react-presence': 1.1.5(@types/react-dom@19.1.7(@types/react@19.1.9))(@types/react@19.1.9)(react-dom@19.1.0(react@19.1.0))(react@19.1.0)
      '@radix-ui/react-primitive': 2.1.3(@types/react-dom@19.1.7(@types/react@19.1.9))(@types/react@19.1.9)(react-dom@19.1.0(react@19.1.0))(react@19.1.0)
      '@radix-ui/react-roving-focus': 1.1.11(@types/react-dom@19.1.7(@types/react@19.1.9))(@types/react@19.1.9)(react-dom@19.1.0(react@19.1.0))(react@19.1.0)
      '@radix-ui/react-slot': 1.2.3(@types/react@19.1.9)(react@19.1.0)
      '@radix-ui/react-use-callback-ref': 1.1.1(@types/react@19.1.9)(react@19.1.0)
      aria-hidden: 1.2.6
      react: 19.1.0
      react-dom: 19.1.0(react@19.1.0)
      react-remove-scroll: 2.7.1(@types/react@19.1.9)(react@19.1.0)
    optionalDependencies:
      '@types/react': 19.1.9
      '@types/react-dom': 19.1.7(@types/react@19.1.9)

  '@radix-ui/react-popover@1.1.15(@types/react-dom@19.1.7(@types/react@19.1.9))(@types/react@19.1.9)(react-dom@19.1.0(react@19.1.0))(react@19.1.0)':
    dependencies:
      '@radix-ui/primitive': 1.1.3
      '@radix-ui/react-compose-refs': 1.1.2(@types/react@19.1.9)(react@19.1.0)
      '@radix-ui/react-context': 1.1.2(@types/react@19.1.9)(react@19.1.0)
      '@radix-ui/react-dismissable-layer': 1.1.11(@types/react-dom@19.1.7(@types/react@19.1.9))(@types/react@19.1.9)(react-dom@19.1.0(react@19.1.0))(react@19.1.0)
      '@radix-ui/react-focus-guards': 1.1.3(@types/react@19.1.9)(react@19.1.0)
      '@radix-ui/react-focus-scope': 1.1.7(@types/react-dom@19.1.7(@types/react@19.1.9))(@types/react@19.1.9)(react-dom@19.1.0(react@19.1.0))(react@19.1.0)
      '@radix-ui/react-id': 1.1.1(@types/react@19.1.9)(react@19.1.0)
      '@radix-ui/react-popper': 1.2.8(@types/react-dom@19.1.7(@types/react@19.1.9))(@types/react@19.1.9)(react-dom@19.1.0(react@19.1.0))(react@19.1.0)
      '@radix-ui/react-portal': 1.1.9(@types/react-dom@19.1.7(@types/react@19.1.9))(@types/react@19.1.9)(react-dom@19.1.0(react@19.1.0))(react@19.1.0)
      '@radix-ui/react-presence': 1.1.5(@types/react-dom@19.1.7(@types/react@19.1.9))(@types/react@19.1.9)(react-dom@19.1.0(react@19.1.0))(react@19.1.0)
      '@radix-ui/react-primitive': 2.1.3(@types/react-dom@19.1.7(@types/react@19.1.9))(@types/react@19.1.9)(react-dom@19.1.0(react@19.1.0))(react@19.1.0)
      '@radix-ui/react-slot': 1.2.3(@types/react@19.1.9)(react@19.1.0)
      '@radix-ui/react-use-controllable-state': 1.2.2(@types/react@19.1.9)(react@19.1.0)
      aria-hidden: 1.2.6
      react: 19.1.0
      react-dom: 19.1.0(react@19.1.0)
      react-remove-scroll: 2.7.1(@types/react@19.1.9)(react@19.1.0)
    optionalDependencies:
      '@types/react': 19.1.9
      '@types/react-dom': 19.1.7(@types/react@19.1.9)

  '@radix-ui/react-popper@1.2.7(@types/react-dom@19.1.7(@types/react@19.1.9))(@types/react@19.1.9)(react-dom@19.1.0(react@19.1.0))(react@19.1.0)':
    dependencies:
      '@floating-ui/react-dom': 2.1.5(react-dom@19.1.0(react@19.1.0))(react@19.1.0)
      '@radix-ui/react-arrow': 1.1.7(@types/react-dom@19.1.7(@types/react@19.1.9))(@types/react@19.1.9)(react-dom@19.1.0(react@19.1.0))(react@19.1.0)
      '@radix-ui/react-compose-refs': 1.1.2(@types/react@19.1.9)(react@19.1.0)
      '@radix-ui/react-context': 1.1.2(@types/react@19.1.9)(react@19.1.0)
      '@radix-ui/react-primitive': 2.1.3(@types/react-dom@19.1.7(@types/react@19.1.9))(@types/react@19.1.9)(react-dom@19.1.0(react@19.1.0))(react@19.1.0)
      '@radix-ui/react-use-callback-ref': 1.1.1(@types/react@19.1.9)(react@19.1.0)
      '@radix-ui/react-use-layout-effect': 1.1.1(@types/react@19.1.9)(react@19.1.0)
      '@radix-ui/react-use-rect': 1.1.1(@types/react@19.1.9)(react@19.1.0)
      '@radix-ui/react-use-size': 1.1.1(@types/react@19.1.9)(react@19.1.0)
      '@radix-ui/rect': 1.1.1
      react: 19.1.0
      react-dom: 19.1.0(react@19.1.0)
    optionalDependencies:
      '@types/react': 19.1.9
      '@types/react-dom': 19.1.7(@types/react@19.1.9)

  '@radix-ui/react-popper@1.2.8(@types/react-dom@19.1.7(@types/react@19.1.9))(@types/react@19.1.9)(react-dom@19.1.0(react@19.1.0))(react@19.1.0)':
    dependencies:
      '@floating-ui/react-dom': 2.1.5(react-dom@19.1.0(react@19.1.0))(react@19.1.0)
      '@radix-ui/react-arrow': 1.1.7(@types/react-dom@19.1.7(@types/react@19.1.9))(@types/react@19.1.9)(react-dom@19.1.0(react@19.1.0))(react@19.1.0)
      '@radix-ui/react-compose-refs': 1.1.2(@types/react@19.1.9)(react@19.1.0)
      '@radix-ui/react-context': 1.1.2(@types/react@19.1.9)(react@19.1.0)
      '@radix-ui/react-primitive': 2.1.3(@types/react-dom@19.1.7(@types/react@19.1.9))(@types/react@19.1.9)(react-dom@19.1.0(react@19.1.0))(react@19.1.0)
      '@radix-ui/react-use-callback-ref': 1.1.1(@types/react@19.1.9)(react@19.1.0)
      '@radix-ui/react-use-layout-effect': 1.1.1(@types/react@19.1.9)(react@19.1.0)
      '@radix-ui/react-use-rect': 1.1.1(@types/react@19.1.9)(react@19.1.0)
      '@radix-ui/react-use-size': 1.1.1(@types/react@19.1.9)(react@19.1.0)
      '@radix-ui/rect': 1.1.1
      react: 19.1.0
      react-dom: 19.1.0(react@19.1.0)
    optionalDependencies:
      '@types/react': 19.1.9
      '@types/react-dom': 19.1.7(@types/react@19.1.9)

  '@radix-ui/react-portal@1.1.9(@types/react-dom@19.1.7(@types/react@19.1.9))(@types/react@19.1.9)(react-dom@19.1.0(react@19.1.0))(react@19.1.0)':
    dependencies:
      '@radix-ui/react-primitive': 2.1.3(@types/react-dom@19.1.7(@types/react@19.1.9))(@types/react@19.1.9)(react-dom@19.1.0(react@19.1.0))(react@19.1.0)
      '@radix-ui/react-use-layout-effect': 1.1.1(@types/react@19.1.9)(react@19.1.0)
      react: 19.1.0
      react-dom: 19.1.0(react@19.1.0)
    optionalDependencies:
      '@types/react': 19.1.9
      '@types/react-dom': 19.1.7(@types/react@19.1.9)

  '@radix-ui/react-presence@1.1.4(@types/react-dom@19.1.7(@types/react@19.1.9))(@types/react@19.1.9)(react-dom@19.1.0(react@19.1.0))(react@19.1.0)':
    dependencies:
      '@radix-ui/react-compose-refs': 1.1.2(@types/react@19.1.9)(react@19.1.0)
      '@radix-ui/react-use-layout-effect': 1.1.1(@types/react@19.1.9)(react@19.1.0)
      react: 19.1.0
      react-dom: 19.1.0(react@19.1.0)
    optionalDependencies:
      '@types/react': 19.1.9
      '@types/react-dom': 19.1.7(@types/react@19.1.9)

  '@radix-ui/react-presence@1.1.5(@types/react-dom@19.1.7(@types/react@19.1.9))(@types/react@19.1.9)(react-dom@19.1.0(react@19.1.0))(react@19.1.0)':
    dependencies:
      '@radix-ui/react-compose-refs': 1.1.2(@types/react@19.1.9)(react@19.1.0)
      '@radix-ui/react-use-layout-effect': 1.1.1(@types/react@19.1.9)(react@19.1.0)
      react: 19.1.0
      react-dom: 19.1.0(react@19.1.0)
    optionalDependencies:
      '@types/react': 19.1.9
      '@types/react-dom': 19.1.7(@types/react@19.1.9)

  '@radix-ui/react-primitive@2.1.3(@types/react-dom@19.1.7(@types/react@19.1.9))(@types/react@19.1.9)(react-dom@19.1.0(react@19.1.0))(react@19.1.0)':
    dependencies:
      '@radix-ui/react-slot': 1.2.3(@types/react@19.1.9)(react@19.1.0)
      react: 19.1.0
      react-dom: 19.1.0(react@19.1.0)
    optionalDependencies:
      '@types/react': 19.1.9
      '@types/react-dom': 19.1.7(@types/react@19.1.9)

  '@radix-ui/react-progress@1.1.7(@types/react-dom@19.1.7(@types/react@19.1.9))(@types/react@19.1.9)(react-dom@19.1.0(react@19.1.0))(react@19.1.0)':
    dependencies:
      '@radix-ui/react-context': 1.1.2(@types/react@19.1.9)(react@19.1.0)
      '@radix-ui/react-primitive': 2.1.3(@types/react-dom@19.1.7(@types/react@19.1.9))(@types/react@19.1.9)(react-dom@19.1.0(react@19.1.0))(react@19.1.0)
      react: 19.1.0
      react-dom: 19.1.0(react@19.1.0)
    optionalDependencies:
      '@types/react': 19.1.9
      '@types/react-dom': 19.1.7(@types/react@19.1.9)

  '@radix-ui/react-roving-focus@1.1.10(@types/react-dom@19.1.7(@types/react@19.1.9))(@types/react@19.1.9)(react-dom@19.1.0(react@19.1.0))(react@19.1.0)':
    dependencies:
      '@radix-ui/primitive': 1.1.2
      '@radix-ui/react-collection': 1.1.7(@types/react-dom@19.1.7(@types/react@19.1.9))(@types/react@19.1.9)(react-dom@19.1.0(react@19.1.0))(react@19.1.0)
      '@radix-ui/react-compose-refs': 1.1.2(@types/react@19.1.9)(react@19.1.0)
      '@radix-ui/react-context': 1.1.2(@types/react@19.1.9)(react@19.1.0)
      '@radix-ui/react-direction': 1.1.1(@types/react@19.1.9)(react@19.1.0)
      '@radix-ui/react-id': 1.1.1(@types/react@19.1.9)(react@19.1.0)
      '@radix-ui/react-primitive': 2.1.3(@types/react-dom@19.1.7(@types/react@19.1.9))(@types/react@19.1.9)(react-dom@19.1.0(react@19.1.0))(react@19.1.0)
      '@radix-ui/react-use-callback-ref': 1.1.1(@types/react@19.1.9)(react@19.1.0)
      '@radix-ui/react-use-controllable-state': 1.2.2(@types/react@19.1.9)(react@19.1.0)
      react: 19.1.0
      react-dom: 19.1.0(react@19.1.0)
    optionalDependencies:
      '@types/react': 19.1.9
      '@types/react-dom': 19.1.7(@types/react@19.1.9)

  '@radix-ui/react-roving-focus@1.1.11(@types/react-dom@19.1.7(@types/react@19.1.9))(@types/react@19.1.9)(react-dom@19.1.0(react@19.1.0))(react@19.1.0)':
    dependencies:
      '@radix-ui/primitive': 1.1.3
      '@radix-ui/react-collection': 1.1.7(@types/react-dom@19.1.7(@types/react@19.1.9))(@types/react@19.1.9)(react-dom@19.1.0(react@19.1.0))(react@19.1.0)
      '@radix-ui/react-compose-refs': 1.1.2(@types/react@19.1.9)(react@19.1.0)
      '@radix-ui/react-context': 1.1.2(@types/react@19.1.9)(react@19.1.0)
      '@radix-ui/react-direction': 1.1.1(@types/react@19.1.9)(react@19.1.0)
      '@radix-ui/react-id': 1.1.1(@types/react@19.1.9)(react@19.1.0)
      '@radix-ui/react-primitive': 2.1.3(@types/react-dom@19.1.7(@types/react@19.1.9))(@types/react@19.1.9)(react-dom@19.1.0(react@19.1.0))(react@19.1.0)
      '@radix-ui/react-use-callback-ref': 1.1.1(@types/react@19.1.9)(react@19.1.0)
      '@radix-ui/react-use-controllable-state': 1.2.2(@types/react@19.1.9)(react@19.1.0)
      react: 19.1.0
      react-dom: 19.1.0(react@19.1.0)
    optionalDependencies:
      '@types/react': 19.1.9
      '@types/react-dom': 19.1.7(@types/react@19.1.9)

  '@radix-ui/react-select@2.2.5(@types/react-dom@19.1.7(@types/react@19.1.9))(@types/react@19.1.9)(react-dom@19.1.0(react@19.1.0))(react@19.1.0)':
    dependencies:
      '@radix-ui/number': 1.1.1
      '@radix-ui/primitive': 1.1.2
      '@radix-ui/react-collection': 1.1.7(@types/react-dom@19.1.7(@types/react@19.1.9))(@types/react@19.1.9)(react-dom@19.1.0(react@19.1.0))(react@19.1.0)
      '@radix-ui/react-compose-refs': 1.1.2(@types/react@19.1.9)(react@19.1.0)
      '@radix-ui/react-context': 1.1.2(@types/react@19.1.9)(react@19.1.0)
      '@radix-ui/react-direction': 1.1.1(@types/react@19.1.9)(react@19.1.0)
      '@radix-ui/react-dismissable-layer': 1.1.10(@types/react-dom@19.1.7(@types/react@19.1.9))(@types/react@19.1.9)(react-dom@19.1.0(react@19.1.0))(react@19.1.0)
      '@radix-ui/react-focus-guards': 1.1.2(@types/react@19.1.9)(react@19.1.0)
      '@radix-ui/react-focus-scope': 1.1.7(@types/react-dom@19.1.7(@types/react@19.1.9))(@types/react@19.1.9)(react-dom@19.1.0(react@19.1.0))(react@19.1.0)
      '@radix-ui/react-id': 1.1.1(@types/react@19.1.9)(react@19.1.0)
      '@radix-ui/react-popper': 1.2.7(@types/react-dom@19.1.7(@types/react@19.1.9))(@types/react@19.1.9)(react-dom@19.1.0(react@19.1.0))(react@19.1.0)
      '@radix-ui/react-portal': 1.1.9(@types/react-dom@19.1.7(@types/react@19.1.9))(@types/react@19.1.9)(react-dom@19.1.0(react@19.1.0))(react@19.1.0)
      '@radix-ui/react-primitive': 2.1.3(@types/react-dom@19.1.7(@types/react@19.1.9))(@types/react@19.1.9)(react-dom@19.1.0(react@19.1.0))(react@19.1.0)
      '@radix-ui/react-slot': 1.2.3(@types/react@19.1.9)(react@19.1.0)
      '@radix-ui/react-use-callback-ref': 1.1.1(@types/react@19.1.9)(react@19.1.0)
      '@radix-ui/react-use-controllable-state': 1.2.2(@types/react@19.1.9)(react@19.1.0)
      '@radix-ui/react-use-layout-effect': 1.1.1(@types/react@19.1.9)(react@19.1.0)
      '@radix-ui/react-use-previous': 1.1.1(@types/react@19.1.9)(react@19.1.0)
      '@radix-ui/react-visually-hidden': 1.2.3(@types/react-dom@19.1.7(@types/react@19.1.9))(@types/react@19.1.9)(react-dom@19.1.0(react@19.1.0))(react@19.1.0)
      aria-hidden: 1.2.6
      react: 19.1.0
      react-dom: 19.1.0(react@19.1.0)
      react-remove-scroll: 2.7.1(@types/react@19.1.9)(react@19.1.0)
    optionalDependencies:
      '@types/react': 19.1.9
      '@types/react-dom': 19.1.7(@types/react@19.1.9)

  '@radix-ui/react-separator@1.1.7(@types/react-dom@19.1.7(@types/react@19.1.9))(@types/react@19.1.9)(react-dom@19.1.0(react@19.1.0))(react@19.1.0)':
    dependencies:
      '@radix-ui/react-primitive': 2.1.3(@types/react-dom@19.1.7(@types/react@19.1.9))(@types/react@19.1.9)(react-dom@19.1.0(react@19.1.0))(react@19.1.0)
      react: 19.1.0
      react-dom: 19.1.0(react@19.1.0)
    optionalDependencies:
      '@types/react': 19.1.9
      '@types/react-dom': 19.1.7(@types/react@19.1.9)

  '@radix-ui/react-slot@1.2.3(@types/react@19.1.9)(react@19.1.0)':
    dependencies:
      '@radix-ui/react-compose-refs': 1.1.2(@types/react@19.1.9)(react@19.1.0)
      react: 19.1.0
    optionalDependencies:
      '@types/react': 19.1.9

  '@radix-ui/react-switch@1.2.6(@types/react-dom@19.1.7(@types/react@19.1.9))(@types/react@19.1.9)(react-dom@19.1.0(react@19.1.0))(react@19.1.0)':
    dependencies:
      '@radix-ui/primitive': 1.1.3
      '@radix-ui/react-compose-refs': 1.1.2(@types/react@19.1.9)(react@19.1.0)
      '@radix-ui/react-context': 1.1.2(@types/react@19.1.9)(react@19.1.0)
      '@radix-ui/react-primitive': 2.1.3(@types/react-dom@19.1.7(@types/react@19.1.9))(@types/react@19.1.9)(react-dom@19.1.0(react@19.1.0))(react@19.1.0)
      '@radix-ui/react-use-controllable-state': 1.2.2(@types/react@19.1.9)(react@19.1.0)
      '@radix-ui/react-use-previous': 1.1.1(@types/react@19.1.9)(react@19.1.0)
      '@radix-ui/react-use-size': 1.1.1(@types/react@19.1.9)(react@19.1.0)
      react: 19.1.0
      react-dom: 19.1.0(react@19.1.0)
    optionalDependencies:
      '@types/react': 19.1.9
      '@types/react-dom': 19.1.7(@types/react@19.1.9)

  '@radix-ui/react-tabs@1.1.12(@types/react-dom@19.1.7(@types/react@19.1.9))(@types/react@19.1.9)(react-dom@19.1.0(react@19.1.0))(react@19.1.0)':
    dependencies:
      '@radix-ui/primitive': 1.1.2
      '@radix-ui/react-context': 1.1.2(@types/react@19.1.9)(react@19.1.0)
      '@radix-ui/react-direction': 1.1.1(@types/react@19.1.9)(react@19.1.0)
      '@radix-ui/react-id': 1.1.1(@types/react@19.1.9)(react@19.1.0)
      '@radix-ui/react-presence': 1.1.4(@types/react-dom@19.1.7(@types/react@19.1.9))(@types/react@19.1.9)(react-dom@19.1.0(react@19.1.0))(react@19.1.0)
      '@radix-ui/react-primitive': 2.1.3(@types/react-dom@19.1.7(@types/react@19.1.9))(@types/react@19.1.9)(react-dom@19.1.0(react@19.1.0))(react@19.1.0)
      '@radix-ui/react-roving-focus': 1.1.10(@types/react-dom@19.1.7(@types/react@19.1.9))(@types/react@19.1.9)(react-dom@19.1.0(react@19.1.0))(react@19.1.0)
      '@radix-ui/react-use-controllable-state': 1.2.2(@types/react@19.1.9)(react@19.1.0)
      react: 19.1.0
      react-dom: 19.1.0(react@19.1.0)
    optionalDependencies:
      '@types/react': 19.1.9
      '@types/react-dom': 19.1.7(@types/react@19.1.9)

  '@radix-ui/react-toggle-group@1.1.11(@types/react-dom@19.1.7(@types/react@19.1.9))(@types/react@19.1.9)(react-dom@19.1.0(react@19.1.0))(react@19.1.0)':
    dependencies:
      '@radix-ui/primitive': 1.1.3
      '@radix-ui/react-context': 1.1.2(@types/react@19.1.9)(react@19.1.0)
      '@radix-ui/react-direction': 1.1.1(@types/react@19.1.9)(react@19.1.0)
      '@radix-ui/react-primitive': 2.1.3(@types/react-dom@19.1.7(@types/react@19.1.9))(@types/react@19.1.9)(react-dom@19.1.0(react@19.1.0))(react@19.1.0)
      '@radix-ui/react-roving-focus': 1.1.11(@types/react-dom@19.1.7(@types/react@19.1.9))(@types/react@19.1.9)(react-dom@19.1.0(react@19.1.0))(react@19.1.0)
      '@radix-ui/react-toggle': 1.1.10(@types/react-dom@19.1.7(@types/react@19.1.9))(@types/react@19.1.9)(react-dom@19.1.0(react@19.1.0))(react@19.1.0)
      '@radix-ui/react-use-controllable-state': 1.2.2(@types/react@19.1.9)(react@19.1.0)
      react: 19.1.0
      react-dom: 19.1.0(react@19.1.0)
    optionalDependencies:
      '@types/react': 19.1.9
      '@types/react-dom': 19.1.7(@types/react@19.1.9)

  '@radix-ui/react-toggle@1.1.10(@types/react-dom@19.1.7(@types/react@19.1.9))(@types/react@19.1.9)(react-dom@19.1.0(react@19.1.0))(react@19.1.0)':
    dependencies:
      '@radix-ui/primitive': 1.1.3
      '@radix-ui/react-primitive': 2.1.3(@types/react-dom@19.1.7(@types/react@19.1.9))(@types/react@19.1.9)(react-dom@19.1.0(react@19.1.0))(react@19.1.0)
      '@radix-ui/react-use-controllable-state': 1.2.2(@types/react@19.1.9)(react@19.1.0)
      react: 19.1.0
      react-dom: 19.1.0(react@19.1.0)
    optionalDependencies:
      '@types/react': 19.1.9
      '@types/react-dom': 19.1.7(@types/react@19.1.9)

  '@radix-ui/react-tooltip@1.2.8(@types/react-dom@19.1.7(@types/react@19.1.9))(@types/react@19.1.9)(react-dom@19.1.0(react@19.1.0))(react@19.1.0)':
    dependencies:
      '@radix-ui/primitive': 1.1.3
      '@radix-ui/react-compose-refs': 1.1.2(@types/react@19.1.9)(react@19.1.0)
      '@radix-ui/react-context': 1.1.2(@types/react@19.1.9)(react@19.1.0)
      '@radix-ui/react-dismissable-layer': 1.1.11(@types/react-dom@19.1.7(@types/react@19.1.9))(@types/react@19.1.9)(react-dom@19.1.0(react@19.1.0))(react@19.1.0)
      '@radix-ui/react-id': 1.1.1(@types/react@19.1.9)(react@19.1.0)
      '@radix-ui/react-popper': 1.2.8(@types/react-dom@19.1.7(@types/react@19.1.9))(@types/react@19.1.9)(react-dom@19.1.0(react@19.1.0))(react@19.1.0)
      '@radix-ui/react-portal': 1.1.9(@types/react-dom@19.1.7(@types/react@19.1.9))(@types/react@19.1.9)(react-dom@19.1.0(react@19.1.0))(react@19.1.0)
      '@radix-ui/react-presence': 1.1.5(@types/react-dom@19.1.7(@types/react@19.1.9))(@types/react@19.1.9)(react-dom@19.1.0(react@19.1.0))(react@19.1.0)
      '@radix-ui/react-primitive': 2.1.3(@types/react-dom@19.1.7(@types/react@19.1.9))(@types/react@19.1.9)(react-dom@19.1.0(react@19.1.0))(react@19.1.0)
      '@radix-ui/react-slot': 1.2.3(@types/react@19.1.9)(react@19.1.0)
      '@radix-ui/react-use-controllable-state': 1.2.2(@types/react@19.1.9)(react@19.1.0)
      '@radix-ui/react-visually-hidden': 1.2.3(@types/react-dom@19.1.7(@types/react@19.1.9))(@types/react@19.1.9)(react-dom@19.1.0(react@19.1.0))(react@19.1.0)
      react: 19.1.0
      react-dom: 19.1.0(react@19.1.0)
    optionalDependencies:
      '@types/react': 19.1.9
      '@types/react-dom': 19.1.7(@types/react@19.1.9)

  '@radix-ui/react-use-callback-ref@1.1.1(@types/react@19.1.9)(react@19.1.0)':
    dependencies:
      react: 19.1.0
    optionalDependencies:
      '@types/react': 19.1.9

  '@radix-ui/react-use-controllable-state@1.2.2(@types/react@19.1.9)(react@19.1.0)':
    dependencies:
      '@radix-ui/react-use-effect-event': 0.0.2(@types/react@19.1.9)(react@19.1.0)
      '@radix-ui/react-use-layout-effect': 1.1.1(@types/react@19.1.9)(react@19.1.0)
      react: 19.1.0
    optionalDependencies:
      '@types/react': 19.1.9

  '@radix-ui/react-use-effect-event@0.0.2(@types/react@19.1.9)(react@19.1.0)':
    dependencies:
      '@radix-ui/react-use-layout-effect': 1.1.1(@types/react@19.1.9)(react@19.1.0)
      react: 19.1.0
    optionalDependencies:
      '@types/react': 19.1.9

  '@radix-ui/react-use-escape-keydown@1.1.1(@types/react@19.1.9)(react@19.1.0)':
    dependencies:
      '@radix-ui/react-use-callback-ref': 1.1.1(@types/react@19.1.9)(react@19.1.0)
      react: 19.1.0
    optionalDependencies:
      '@types/react': 19.1.9

  '@radix-ui/react-use-is-hydrated@0.1.0(@types/react@19.1.9)(react@19.1.0)':
    dependencies:
      react: 19.1.0
      use-sync-external-store: 1.5.0(react@19.1.0)
    optionalDependencies:
      '@types/react': 19.1.9

  '@radix-ui/react-use-layout-effect@1.1.1(@types/react@19.1.9)(react@19.1.0)':
    dependencies:
      react: 19.1.0
    optionalDependencies:
      '@types/react': 19.1.9

  '@radix-ui/react-use-previous@1.1.1(@types/react@19.1.9)(react@19.1.0)':
    dependencies:
      react: 19.1.0
    optionalDependencies:
      '@types/react': 19.1.9

  '@radix-ui/react-use-rect@1.1.1(@types/react@19.1.9)(react@19.1.0)':
    dependencies:
      '@radix-ui/rect': 1.1.1
      react: 19.1.0
    optionalDependencies:
      '@types/react': 19.1.9

  '@radix-ui/react-use-size@1.1.1(@types/react@19.1.9)(react@19.1.0)':
    dependencies:
      '@radix-ui/react-use-layout-effect': 1.1.1(@types/react@19.1.9)(react@19.1.0)
      react: 19.1.0
    optionalDependencies:
      '@types/react': 19.1.9

  '@radix-ui/react-visually-hidden@1.2.3(@types/react-dom@19.1.7(@types/react@19.1.9))(@types/react@19.1.9)(react-dom@19.1.0(react@19.1.0))(react@19.1.0)':
    dependencies:
      '@radix-ui/react-primitive': 2.1.3(@types/react-dom@19.1.7(@types/react@19.1.9))(@types/react@19.1.9)(react-dom@19.1.0(react@19.1.0))(react@19.1.0)
      react: 19.1.0
      react-dom: 19.1.0(react@19.1.0)
    optionalDependencies:
      '@types/react': 19.1.9
      '@types/react-dom': 19.1.7(@types/react@19.1.9)

  '@radix-ui/rect@1.1.1': {}

  '@redocly/ajv@8.11.3':
    dependencies:
      fast-deep-equal: 3.1.3
      json-schema-traverse: 1.0.0
      require-from-string: 2.0.2
      uri-js-replace: 1.0.1

  '@redocly/config@0.22.2': {}

  '@redocly/openapi-core@1.34.5(supports-color@10.1.0)':
    dependencies:
      '@redocly/ajv': 8.11.3
      '@redocly/config': 0.22.2
      colorette: 1.4.0
      https-proxy-agent: 7.0.6(supports-color@10.1.0)
      js-levenshtein: 1.1.6
      js-yaml: 4.1.0
      minimatch: 5.1.6
      pluralize: 8.0.0
      yaml-ast-parser: 0.0.43
    transitivePeerDependencies:
      - supports-color

  '@rtsao/scc@1.1.0': {}

  '@rushstack/eslint-patch@1.12.0': {}

  '@standard-schema/utils@0.3.0': {}

  '@swc/helpers@0.5.15':
    dependencies:
      tslib: 2.8.1

  '@t3-oss/env-core@0.13.8(typescript@5.9.2)(zod@4.0.14)':
    optionalDependencies:
      typescript: 5.9.2
      zod: 4.0.14

  '@t3-oss/env-nextjs@0.13.8(typescript@5.9.2)(zod@4.0.14)':
    dependencies:
      '@t3-oss/env-core': 0.13.8(typescript@5.9.2)(zod@4.0.14)
    optionalDependencies:
      typescript: 5.9.2
      zod: 4.0.14

  '@tabler/icons-react@3.34.1(react@19.1.0)':
    dependencies:
      '@tabler/icons': 3.34.1
      react: 19.1.0

  '@tabler/icons@3.34.1': {}

  '@tailwindcss/node@4.1.11':
    dependencies:
      '@ampproject/remapping': 2.3.0
      enhanced-resolve: 5.18.2
      jiti: 2.5.1
      lightningcss: 1.30.1
      magic-string: 0.30.17
      source-map-js: 1.2.1
      tailwindcss: 4.1.11

  '@tailwindcss/oxide-android-arm64@4.1.11':
    optional: true

  '@tailwindcss/oxide-darwin-arm64@4.1.11':
    optional: true

  '@tailwindcss/oxide-darwin-x64@4.1.11':
    optional: true

  '@tailwindcss/oxide-freebsd-x64@4.1.11':
    optional: true

  '@tailwindcss/oxide-linux-arm-gnueabihf@4.1.11':
    optional: true

  '@tailwindcss/oxide-linux-arm64-gnu@4.1.11':
    optional: true

  '@tailwindcss/oxide-linux-arm64-musl@4.1.11':
    optional: true

  '@tailwindcss/oxide-linux-x64-gnu@4.1.11':
    optional: true

  '@tailwindcss/oxide-linux-x64-musl@4.1.11':
    optional: true

  '@tailwindcss/oxide-wasm32-wasi@4.1.11':
    optional: true

  '@tailwindcss/oxide-win32-arm64-msvc@4.1.11':
    optional: true

  '@tailwindcss/oxide-win32-x64-msvc@4.1.11':
    optional: true

  '@tailwindcss/oxide@4.1.11':
    dependencies:
      detect-libc: 2.0.4
      tar: 7.4.3
    optionalDependencies:
      '@tailwindcss/oxide-android-arm64': 4.1.11
      '@tailwindcss/oxide-darwin-arm64': 4.1.11
      '@tailwindcss/oxide-darwin-x64': 4.1.11
      '@tailwindcss/oxide-freebsd-x64': 4.1.11
      '@tailwindcss/oxide-linux-arm-gnueabihf': 4.1.11
      '@tailwindcss/oxide-linux-arm64-gnu': 4.1.11
      '@tailwindcss/oxide-linux-arm64-musl': 4.1.11
      '@tailwindcss/oxide-linux-x64-gnu': 4.1.11
      '@tailwindcss/oxide-linux-x64-musl': 4.1.11
      '@tailwindcss/oxide-wasm32-wasi': 4.1.11
      '@tailwindcss/oxide-win32-arm64-msvc': 4.1.11
      '@tailwindcss/oxide-win32-x64-msvc': 4.1.11

  '@tailwindcss/postcss@4.1.11':
    dependencies:
      '@alloc/quick-lru': 5.2.0
      '@tailwindcss/node': 4.1.11
      '@tailwindcss/oxide': 4.1.11
      postcss: 8.5.6
      tailwindcss: 4.1.11

  '@tanstack/query-core@5.83.1': {}

  '@tanstack/query-devtools@5.84.0': {}

  '@tanstack/react-query-devtools@5.84.1(@tanstack/react-query@5.84.1(react@19.1.0))(react@19.1.0)':
    dependencies:
      '@tanstack/query-devtools': 5.84.0
      '@tanstack/react-query': 5.84.1(react@19.1.0)
      react: 19.1.0

  '@tanstack/react-query@5.84.1(react@19.1.0)':
    dependencies:
      '@tanstack/query-core': 5.83.1
      react: 19.1.0

  '@tanstack/react-table@8.21.3(react-dom@19.1.0(react@19.1.0))(react@19.1.0)':
    dependencies:
      '@tanstack/table-core': 8.21.3
      react: 19.1.0
      react-dom: 19.1.0(react@19.1.0)

  '@tanstack/table-core@8.21.3': {}

  '@tybys/wasm-util@0.10.0':
    dependencies:
      tslib: 2.8.1
    optional: true

  '@types/d3-array@3.2.1': {}

  '@types/d3-axis@3.0.6':
    dependencies:
      '@types/d3-selection': 3.0.11

  '@types/d3-brush@3.0.6':
    dependencies:
      '@types/d3-selection': 3.0.11

  '@types/d3-chord@3.0.6': {}

  '@types/d3-color@3.1.3': {}

  '@types/d3-contour@3.0.6':
    dependencies:
      '@types/d3-array': 3.2.1
      '@types/geojson': 7946.0.16

  '@types/d3-delaunay@6.0.4': {}

  '@types/d3-dispatch@3.0.7': {}

  '@types/d3-drag@3.0.7':
    dependencies:
      '@types/d3-selection': 3.0.11

  '@types/d3-dsv@3.0.7': {}

  '@types/d3-ease@3.0.2': {}

  '@types/d3-fetch@3.0.7':
    dependencies:
      '@types/d3-dsv': 3.0.7

  '@types/d3-force@3.0.10': {}

  '@types/d3-format@3.0.4': {}

  '@types/d3-geo@3.1.0':
    dependencies:
      '@types/geojson': 7946.0.16

  '@types/d3-hierarchy@3.1.7': {}

  '@types/d3-interpolate@3.0.4':
    dependencies:
      '@types/d3-color': 3.1.3

  '@types/d3-path@3.1.1': {}

  '@types/d3-polygon@3.0.2': {}

  '@types/d3-quadtree@3.0.6': {}

  '@types/d3-random@3.0.3': {}

  '@types/d3-scale-chromatic@3.1.0': {}

  '@types/d3-scale@4.0.9':
    dependencies:
      '@types/d3-time': 3.0.4

  '@types/d3-selection@3.0.11': {}

  '@types/d3-shape@3.1.7':
    dependencies:
      '@types/d3-path': 3.1.1

  '@types/d3-time-format@4.0.3': {}

  '@types/d3-time@3.0.4': {}

  '@types/d3-timer@3.0.2': {}

  '@types/d3-transition@3.0.9':
    dependencies:
      '@types/d3-selection': 3.0.11

  '@types/d3-zoom@3.0.8':
    dependencies:
      '@types/d3-interpolate': 3.0.4
      '@types/d3-selection': 3.0.11

  '@types/d3@7.4.3':
    dependencies:
      '@types/d3-array': 3.2.1
      '@types/d3-axis': 3.0.6
      '@types/d3-brush': 3.0.6
      '@types/d3-chord': 3.0.6
      '@types/d3-color': 3.1.3
      '@types/d3-contour': 3.0.6
      '@types/d3-delaunay': 6.0.4
      '@types/d3-dispatch': 3.0.7
      '@types/d3-drag': 3.0.7
      '@types/d3-dsv': 3.0.7
      '@types/d3-ease': 3.0.2
      '@types/d3-fetch': 3.0.7
      '@types/d3-force': 3.0.10
      '@types/d3-format': 3.0.4
      '@types/d3-geo': 3.1.0
      '@types/d3-hierarchy': 3.1.7
      '@types/d3-interpolate': 3.0.4
      '@types/d3-path': 3.1.1
      '@types/d3-polygon': 3.0.2
      '@types/d3-quadtree': 3.0.6
      '@types/d3-random': 3.0.3
      '@types/d3-scale': 4.0.9
      '@types/d3-scale-chromatic': 3.1.0
      '@types/d3-selection': 3.0.11
      '@types/d3-shape': 3.1.7
      '@types/d3-time': 3.0.4
      '@types/d3-time-format': 4.0.3
      '@types/d3-timer': 3.0.2
      '@types/d3-transition': 3.0.9
      '@types/d3-zoom': 3.0.8

  '@types/estree@1.0.8': {}

  '@types/geojson@7946.0.16': {}

  '@types/html2canvas@1.0.0':
    dependencies:
      html2canvas: 1.4.1

  '@types/json-schema@7.0.15': {}

  '@types/json5@0.0.29': {}

  '@types/jspdf@2.0.0':
    dependencies:
      jspdf: 2.5.2

  '@types/node@20.19.9':
    dependencies:
      undici-types: 6.21.0

  '@types/raf@3.4.3':
    optional: true

  '@types/react-dom@19.1.7(@types/react@19.1.9)':
    dependencies:
      '@types/react': 19.1.9

  '@types/react@19.1.9':
    dependencies:
      csstype: 3.1.3

  '@types/xlsx@0.0.36':
    dependencies:
      xlsx: 0.18.5

  '@typescript-eslint/eslint-plugin@8.39.0(@typescript-eslint/parser@8.39.0(eslint@9.32.0(jiti@2.5.1))(typescript@5.9.2))(eslint@9.32.0(jiti@2.5.1))(typescript@5.9.2)':
    dependencies:
      '@eslint-community/regexpp': 4.12.1
      '@typescript-eslint/parser': 8.39.0(eslint@9.32.0(jiti@2.5.1))(typescript@5.9.2)
      '@typescript-eslint/scope-manager': 8.39.0
      '@typescript-eslint/type-utils': 8.39.0(eslint@9.32.0(jiti@2.5.1))(typescript@5.9.2)
      '@typescript-eslint/utils': 8.39.0(eslint@9.32.0(jiti@2.5.1))(typescript@5.9.2)
      '@typescript-eslint/visitor-keys': 8.39.0
      eslint: 9.32.0(jiti@2.5.1)
      graphemer: 1.4.0
      ignore: 7.0.5
      natural-compare: 1.4.0
      ts-api-utils: 2.1.0(typescript@5.9.2)
      typescript: 5.9.2
    transitivePeerDependencies:
      - supports-color

  '@typescript-eslint/parser@8.39.0(eslint@9.32.0(jiti@2.5.1))(typescript@5.9.2)':
    dependencies:
      '@typescript-eslint/scope-manager': 8.39.0
      '@typescript-eslint/types': 8.39.0
      '@typescript-eslint/typescript-estree': 8.39.0(typescript@5.9.2)
      '@typescript-eslint/visitor-keys': 8.39.0
      debug: 4.4.1(supports-color@10.1.0)
      eslint: 9.32.0(jiti@2.5.1)
      typescript: 5.9.2
    transitivePeerDependencies:
      - supports-color

  '@typescript-eslint/project-service@8.39.0(typescript@5.9.2)':
    dependencies:
      '@typescript-eslint/tsconfig-utils': 8.39.0(typescript@5.9.2)
      '@typescript-eslint/types': 8.39.0
      debug: 4.4.1(supports-color@10.1.0)
      typescript: 5.9.2
    transitivePeerDependencies:
      - supports-color

  '@typescript-eslint/scope-manager@8.39.0':
    dependencies:
      '@typescript-eslint/types': 8.39.0
      '@typescript-eslint/visitor-keys': 8.39.0

  '@typescript-eslint/tsconfig-utils@8.39.0(typescript@5.9.2)':
    dependencies:
      typescript: 5.9.2

  '@typescript-eslint/type-utils@8.39.0(eslint@9.32.0(jiti@2.5.1))(typescript@5.9.2)':
    dependencies:
      '@typescript-eslint/types': 8.39.0
      '@typescript-eslint/typescript-estree': 8.39.0(typescript@5.9.2)
      '@typescript-eslint/utils': 8.39.0(eslint@9.32.0(jiti@2.5.1))(typescript@5.9.2)
      debug: 4.4.1(supports-color@10.1.0)
      eslint: 9.32.0(jiti@2.5.1)
      ts-api-utils: 2.1.0(typescript@5.9.2)
      typescript: 5.9.2
    transitivePeerDependencies:
      - supports-color

  '@typescript-eslint/types@8.39.0': {}

  '@typescript-eslint/typescript-estree@8.39.0(typescript@5.9.2)':
    dependencies:
      '@typescript-eslint/project-service': 8.39.0(typescript@5.9.2)
      '@typescript-eslint/tsconfig-utils': 8.39.0(typescript@5.9.2)
      '@typescript-eslint/types': 8.39.0
      '@typescript-eslint/visitor-keys': 8.39.0
      debug: 4.4.1(supports-color@10.1.0)
      fast-glob: 3.3.3
      is-glob: 4.0.3
      minimatch: 9.0.5
      semver: 7.7.2
      ts-api-utils: 2.1.0(typescript@5.9.2)
      typescript: 5.9.2
    transitivePeerDependencies:
      - supports-color

  '@typescript-eslint/utils@8.39.0(eslint@9.32.0(jiti@2.5.1))(typescript@5.9.2)':
    dependencies:
      '@eslint-community/eslint-utils': 4.7.0(eslint@9.32.0(jiti@2.5.1))
      '@typescript-eslint/scope-manager': 8.39.0
      '@typescript-eslint/types': 8.39.0
      '@typescript-eslint/typescript-estree': 8.39.0(typescript@5.9.2)
      eslint: 9.32.0(jiti@2.5.1)
      typescript: 5.9.2
    transitivePeerDependencies:
      - supports-color

  '@typescript-eslint/visitor-keys@8.39.0':
    dependencies:
      '@typescript-eslint/types': 8.39.0
      eslint-visitor-keys: 4.2.1

  '@unrs/resolver-binding-android-arm-eabi@1.11.1':
    optional: true

  '@unrs/resolver-binding-android-arm64@1.11.1':
    optional: true

  '@unrs/resolver-binding-darwin-arm64@1.11.1':
    optional: true

  '@unrs/resolver-binding-darwin-x64@1.11.1':
    optional: true

  '@unrs/resolver-binding-freebsd-x64@1.11.1':
    optional: true

  '@unrs/resolver-binding-linux-arm-gnueabihf@1.11.1':
    optional: true

  '@unrs/resolver-binding-linux-arm-musleabihf@1.11.1':
    optional: true

  '@unrs/resolver-binding-linux-arm64-gnu@1.11.1':
    optional: true

  '@unrs/resolver-binding-linux-arm64-musl@1.11.1':
    optional: true

  '@unrs/resolver-binding-linux-ppc64-gnu@1.11.1':
    optional: true

  '@unrs/resolver-binding-linux-riscv64-gnu@1.11.1':
    optional: true

  '@unrs/resolver-binding-linux-riscv64-musl@1.11.1':
    optional: true

  '@unrs/resolver-binding-linux-s390x-gnu@1.11.1':
    optional: true

  '@unrs/resolver-binding-linux-x64-gnu@1.11.1':
    optional: true

  '@unrs/resolver-binding-linux-x64-musl@1.11.1':
    optional: true

  '@unrs/resolver-binding-wasm32-wasi@1.11.1':
    dependencies:
      '@napi-rs/wasm-runtime': 0.2.12
    optional: true

  '@unrs/resolver-binding-win32-arm64-msvc@1.11.1':
    optional: true

  '@unrs/resolver-binding-win32-ia32-msvc@1.11.1':
    optional: true

  '@unrs/resolver-binding-win32-x64-msvc@1.11.1':
    optional: true

  '@wojtekmaj/date-utils@2.0.2': {}

  acorn-jsx@5.3.2(acorn@8.15.0):
    dependencies:
      acorn: 8.15.0

  acorn@8.15.0: {}

  adler-32@1.3.1: {}

  agent-base@7.1.4: {}

  ajv@6.12.6:
    dependencies:
      fast-deep-equal: 3.1.3
      fast-json-stable-stringify: 2.1.0
      json-schema-traverse: 0.4.1
      uri-js: 4.4.1

  ansi-colors@4.1.3: {}

  ansi-styles@4.3.0:
    dependencies:
      color-convert: 2.0.1

  argparse@2.0.1: {}

  aria-hidden@1.2.6:
    dependencies:
      tslib: 2.8.1

  aria-query@5.3.2: {}

  array-buffer-byte-length@1.0.2:
    dependencies:
      call-bound: 1.0.4
      is-array-buffer: 3.0.5

  array-includes@3.1.9:
    dependencies:
      call-bind: 1.0.8
      call-bound: 1.0.4
      define-properties: 1.2.1
      es-abstract: 1.24.0
      es-object-atoms: 1.1.1
      get-intrinsic: 1.3.0
      is-string: 1.1.1
      math-intrinsics: 1.1.0

  array.prototype.findlast@1.2.5:
    dependencies:
      call-bind: 1.0.8
      define-properties: 1.2.1
      es-abstract: 1.24.0
      es-errors: 1.3.0
      es-object-atoms: 1.1.1
      es-shim-unscopables: 1.1.0

  array.prototype.findlastindex@1.2.6:
    dependencies:
      call-bind: 1.0.8
      call-bound: 1.0.4
      define-properties: 1.2.1
      es-abstract: 1.24.0
      es-errors: 1.3.0
      es-object-atoms: 1.1.1
      es-shim-unscopables: 1.1.0

  array.prototype.flat@1.3.3:
    dependencies:
      call-bind: 1.0.8
      define-properties: 1.2.1
      es-abstract: 1.24.0
      es-shim-unscopables: 1.1.0

  array.prototype.flatmap@1.3.3:
    dependencies:
      call-bind: 1.0.8
      define-properties: 1.2.1
      es-abstract: 1.24.0
      es-shim-unscopables: 1.1.0

  array.prototype.tosorted@1.1.4:
    dependencies:
      call-bind: 1.0.8
      define-properties: 1.2.1
      es-abstract: 1.24.0
      es-errors: 1.3.0
      es-shim-unscopables: 1.1.0

  arraybuffer.prototype.slice@1.0.4:
    dependencies:
      array-buffer-byte-length: 1.0.2
      call-bind: 1.0.8
      define-properties: 1.2.1
      es-abstract: 1.24.0
      es-errors: 1.3.0
      get-intrinsic: 1.3.0
      is-array-buffer: 3.0.5

  ast-types-flow@0.0.8: {}

  async-function@1.0.0: {}

  atob@2.1.2: {}

  attr-accept@2.2.5: {}

  available-typed-arrays@1.0.7:
    dependencies:
      possible-typed-array-names: 1.1.0

  axe-core@4.10.3: {}

  axobject-query@4.1.0: {}

  balanced-match@1.0.2: {}

  base64-arraybuffer@1.0.2: {}

  brace-expansion@1.1.12:
    dependencies:
      balanced-match: 1.0.2
      concat-map: 0.0.1

  brace-expansion@2.0.2:
    dependencies:
      balanced-match: 1.0.2

  braces@3.0.3:
    dependencies:
      fill-range: 7.1.1

  btoa@1.2.1: {}

  call-bind-apply-helpers@1.0.2:
    dependencies:
      es-errors: 1.3.0
      function-bind: 1.1.2

  call-bind@1.0.8:
    dependencies:
      call-bind-apply-helpers: 1.0.2
      es-define-property: 1.0.1
      get-intrinsic: 1.3.0
      set-function-length: 1.2.2

  call-bound@1.0.4:
    dependencies:
      call-bind-apply-helpers: 1.0.2
      get-intrinsic: 1.3.0

  callsites@3.1.0: {}

  caniuse-lite@1.0.30001731: {}

  canvg@3.0.11:
    dependencies:
      '@babel/runtime': 7.28.3
      '@types/raf': 3.4.3
      core-js: 3.45.1
      raf: 3.4.1
      regenerator-runtime: 0.13.11
      rgbcolor: 1.0.1
      stackblur-canvas: 2.7.0
      svg-pathdata: 6.0.3
    optional: true

  cfb@1.2.2:
    dependencies:
      adler-32: 1.3.1
      crc-32: 1.2.2

  chalk@4.1.2:
    dependencies:
      ansi-styles: 4.3.0
      supports-color: 7.2.0

  change-case@5.4.4: {}

  chownr@3.0.0: {}

  class-variance-authority@0.7.1:
    dependencies:
      clsx: 2.1.1

  client-only@0.0.1: {}

  clsx@2.1.1: {}

  cmdk@1.1.1(@types/react-dom@19.1.7(@types/react@19.1.9))(@types/react@19.1.9)(react-dom@19.1.0(react@19.1.0))(react@19.1.0):
    dependencies:
      '@radix-ui/react-compose-refs': 1.1.2(@types/react@19.1.9)(react@19.1.0)
      '@radix-ui/react-dialog': 1.1.15(@types/react-dom@19.1.7(@types/react@19.1.9))(@types/react@19.1.9)(react-dom@19.1.0(react@19.1.0))(react@19.1.0)
      '@radix-ui/react-id': 1.1.1(@types/react@19.1.9)(react@19.1.0)
      '@radix-ui/react-primitive': 2.1.3(@types/react-dom@19.1.7(@types/react@19.1.9))(@types/react@19.1.9)(react-dom@19.1.0(react@19.1.0))(react@19.1.0)
      react: 19.1.0
      react-dom: 19.1.0(react@19.1.0)
    transitivePeerDependencies:
      - '@types/react'
      - '@types/react-dom'

  codepage@1.15.0: {}

  color-convert@2.0.1:
    dependencies:
      color-name: 1.1.4

  color-name@1.1.4: {}

  color-string@1.9.1:
    dependencies:
      color-name: 1.1.4
      simple-swizzle: 0.2.2
    optional: true

  color@4.2.3:
    dependencies:
      color-convert: 2.0.1
      color-string: 1.9.1
    optional: true

  colorette@1.4.0: {}

  commander@7.2.0: {}

  concat-map@0.0.1: {}

  cookie@0.7.2: {}

  core-js@3.45.1:
    optional: true

  crc-32@1.2.2: {}

  cross-spawn@7.0.6:
    dependencies:
      path-key: 3.1.1
      shebang-command: 2.0.0
      which: 2.0.2

  css-line-break@2.1.0:
    dependencies:
      utrie: 1.0.2

  csstype@3.1.3: {}

  d3-array@3.2.4:
    dependencies:
      internmap: 2.0.3

  d3-axis@3.0.0: {}

  d3-brush@3.0.0:
    dependencies:
      d3-dispatch: 3.0.1
      d3-drag: 3.0.0
      d3-interpolate: 3.0.1
      d3-selection: 3.0.0
      d3-transition: 3.0.1(d3-selection@3.0.0)

  d3-chord@3.0.1:
    dependencies:
      d3-path: 3.1.0

  d3-color@3.1.0: {}

  d3-contour@4.0.2:
    dependencies:
      d3-array: 3.2.4

  d3-delaunay@6.0.4:
    dependencies:
      delaunator: 5.0.1

  d3-dispatch@3.0.1: {}

  d3-drag@3.0.0:
    dependencies:
      d3-dispatch: 3.0.1
      d3-selection: 3.0.0

  d3-dsv@3.0.1:
    dependencies:
      commander: 7.2.0
      iconv-lite: 0.6.3
      rw: 1.3.3

  d3-ease@3.0.1: {}

  d3-fetch@3.0.1:
    dependencies:
      d3-dsv: 3.0.1

  d3-force@3.0.0:
    dependencies:
      d3-dispatch: 3.0.1
      d3-quadtree: 3.0.1
      d3-timer: 3.0.1

  d3-format@3.1.0: {}

  d3-geo@3.1.1:
    dependencies:
      d3-array: 3.2.4

  d3-hierarchy@3.1.2: {}

  d3-interpolate@3.0.1:
    dependencies:
      d3-color: 3.1.0

  d3-path@3.1.0: {}

  d3-polygon@3.0.1: {}

  d3-quadtree@3.0.1: {}

  d3-random@3.0.1: {}

  d3-scale-chromatic@3.1.0:
    dependencies:
      d3-color: 3.1.0
      d3-interpolate: 3.0.1

  d3-scale@4.0.2:
    dependencies:
      d3-array: 3.2.4
      d3-format: 3.1.0
      d3-interpolate: 3.0.1
      d3-time: 3.1.0
      d3-time-format: 4.1.0

  d3-selection@3.0.0: {}

  d3-shape@3.2.0:
    dependencies:
      d3-path: 3.1.0

  d3-time-format@4.1.0:
    dependencies:
      d3-time: 3.1.0

  d3-time@3.1.0:
    dependencies:
      d3-array: 3.2.4

  d3-timer@3.0.1: {}

  d3-transition@3.0.1(d3-selection@3.0.0):
    dependencies:
      d3-color: 3.1.0
      d3-dispatch: 3.0.1
      d3-ease: 3.0.1
      d3-interpolate: 3.0.1
      d3-selection: 3.0.0
      d3-timer: 3.0.1

  d3-zoom@3.0.0:
    dependencies:
      d3-dispatch: 3.0.1
      d3-drag: 3.0.0
      d3-interpolate: 3.0.1
      d3-selection: 3.0.0
      d3-transition: 3.0.1(d3-selection@3.0.0)

  d3@7.9.0:
    dependencies:
      d3-array: 3.2.4
      d3-axis: 3.0.0
      d3-brush: 3.0.0
      d3-chord: 3.0.1
      d3-color: 3.1.0
      d3-contour: 4.0.2
      d3-delaunay: 6.0.4
      d3-dispatch: 3.0.1
      d3-drag: 3.0.0
      d3-dsv: 3.0.1
      d3-ease: 3.0.1
      d3-fetch: 3.0.1
      d3-force: 3.0.0
      d3-format: 3.1.0
      d3-geo: 3.1.1
      d3-hierarchy: 3.1.2
      d3-interpolate: 3.0.1
      d3-path: 3.1.0
      d3-polygon: 3.0.1
      d3-quadtree: 3.0.1
      d3-random: 3.0.1
      d3-scale: 4.0.2
      d3-scale-chromatic: 3.1.0
      d3-selection: 3.0.0
      d3-shape: 3.2.0
      d3-time: 3.1.0
      d3-time-format: 4.1.0
      d3-timer: 3.0.1
      d3-transition: 3.0.1(d3-selection@3.0.0)
      d3-zoom: 3.0.0

  damerau-levenshtein@1.0.8: {}

  data-view-buffer@1.0.2:
    dependencies:
      call-bound: 1.0.4
      es-errors: 1.3.0
      is-data-view: 1.0.2

  data-view-byte-length@1.0.2:
    dependencies:
      call-bound: 1.0.4
      es-errors: 1.3.0
      is-data-view: 1.0.2

  data-view-byte-offset@1.0.1:
    dependencies:
      call-bound: 1.0.4
      es-errors: 1.3.0
      is-data-view: 1.0.2

  date-fns-jalali@4.1.0-0: {}

  date-fns@4.1.0: {}

  debug@3.2.7:
    dependencies:
      ms: 2.1.3

  debug@4.4.1(supports-color@10.1.0):
    dependencies:
      ms: 2.1.3
    optionalDependencies:
      supports-color: 10.1.0

  decimal.js-light@2.5.1: {}

  deep-is@0.1.4: {}

  define-data-property@1.1.4:
    dependencies:
      es-define-property: 1.0.1
      es-errors: 1.3.0
      gopd: 1.2.0

  define-properties@1.2.1:
    dependencies:
      define-data-property: 1.1.4
      has-property-descriptors: 1.0.2
      object-keys: 1.1.1

  delaunator@5.0.1:
    dependencies:
      robust-predicates: 3.0.2

  detect-libc@2.0.4: {}

  detect-node-es@1.1.0: {}

  doctrine@2.1.0:
    dependencies:
      esutils: 2.0.3

  dom-helpers@5.2.1:
    dependencies:
      '@babel/runtime': 7.28.3
      csstype: 3.1.3

  dompurify@2.5.8:
    optional: true

  dunder-proto@1.0.1:
    dependencies:
      call-bind-apply-helpers: 1.0.2
      es-errors: 1.3.0
      gopd: 1.2.0

  emoji-regex@9.2.2: {}

  enhanced-resolve@5.18.2:
    dependencies:
      graceful-fs: 4.2.11
      tapable: 2.2.2

  es-abstract@1.24.0:
    dependencies:
      array-buffer-byte-length: 1.0.2
      arraybuffer.prototype.slice: 1.0.4
      available-typed-arrays: 1.0.7
      call-bind: 1.0.8
      call-bound: 1.0.4
      data-view-buffer: 1.0.2
      data-view-byte-length: 1.0.2
      data-view-byte-offset: 1.0.1
      es-define-property: 1.0.1
      es-errors: 1.3.0
      es-object-atoms: 1.1.1
      es-set-tostringtag: 2.1.0
      es-to-primitive: 1.3.0
      function.prototype.name: 1.1.8
      get-intrinsic: 1.3.0
      get-proto: 1.0.1
      get-symbol-description: 1.1.0
      globalthis: 1.0.4
      gopd: 1.2.0
      has-property-descriptors: 1.0.2
      has-proto: 1.2.0
      has-symbols: 1.1.0
      hasown: 2.0.2
      internal-slot: 1.1.0
      is-array-buffer: 3.0.5
      is-callable: 1.2.7
      is-data-view: 1.0.2
      is-negative-zero: 2.0.3
      is-regex: 1.2.1
      is-set: 2.0.3
      is-shared-array-buffer: 1.0.4
      is-string: 1.1.1
      is-typed-array: 1.1.15
      is-weakref: 1.1.1
      math-intrinsics: 1.1.0
      object-inspect: 1.13.4
      object-keys: 1.1.1
      object.assign: 4.1.7
      own-keys: 1.0.1
      regexp.prototype.flags: 1.5.4
      safe-array-concat: 1.1.3
      safe-push-apply: 1.0.0
      safe-regex-test: 1.1.0
      set-proto: 1.0.0
      stop-iteration-iterator: 1.1.0
      string.prototype.trim: 1.2.10
      string.prototype.trimend: 1.0.9
      string.prototype.trimstart: 1.0.8
      typed-array-buffer: 1.0.3
      typed-array-byte-length: 1.0.3
      typed-array-byte-offset: 1.0.4
      typed-array-length: 1.0.7
      unbox-primitive: 1.1.0
      which-typed-array: 1.1.19

  es-define-property@1.0.1: {}

  es-errors@1.3.0: {}

  es-iterator-helpers@1.2.1:
    dependencies:
      call-bind: 1.0.8
      call-bound: 1.0.4
      define-properties: 1.2.1
      es-abstract: 1.24.0
      es-errors: 1.3.0
      es-set-tostringtag: 2.1.0
      function-bind: 1.1.2
      get-intrinsic: 1.3.0
      globalthis: 1.0.4
      gopd: 1.2.0
      has-property-descriptors: 1.0.2
      has-proto: 1.2.0
      has-symbols: 1.1.0
      internal-slot: 1.1.0
      iterator.prototype: 1.1.5
      safe-array-concat: 1.1.3

  es-object-atoms@1.1.1:
    dependencies:
      es-errors: 1.3.0

  es-set-tostringtag@2.1.0:
    dependencies:
      es-errors: 1.3.0
      get-intrinsic: 1.3.0
      has-tostringtag: 1.0.2
      hasown: 2.0.2

  es-shim-unscopables@1.1.0:
    dependencies:
      hasown: 2.0.2

  es-to-primitive@1.3.0:
    dependencies:
      is-callable: 1.2.7
      is-date-object: 1.1.0
      is-symbol: 1.1.1

  escape-string-regexp@4.0.0: {}

  eslint-config-next@15.4.5(eslint@9.32.0(jiti@2.5.1))(typescript@5.9.2):
    dependencies:
      '@next/eslint-plugin-next': 15.4.5
      '@rushstack/eslint-patch': 1.12.0
      '@typescript-eslint/eslint-plugin': 8.39.0(@typescript-eslint/parser@8.39.0(eslint@9.32.0(jiti@2.5.1))(typescript@5.9.2))(eslint@9.32.0(jiti@2.5.1))(typescript@5.9.2)
      '@typescript-eslint/parser': 8.39.0(eslint@9.32.0(jiti@2.5.1))(typescript@5.9.2)
      eslint: 9.32.0(jiti@2.5.1)
      eslint-import-resolver-node: 0.3.9
      eslint-import-resolver-typescript: 3.10.1(eslint-plugin-import@2.32.0)(eslint@9.32.0(jiti@2.5.1))
      eslint-plugin-import: 2.32.0(@typescript-eslint/parser@8.39.0(eslint@9.32.0(jiti@2.5.1))(typescript@5.9.2))(eslint-import-resolver-typescript@3.10.1)(eslint@9.32.0(jiti@2.5.1))
      eslint-plugin-jsx-a11y: 6.10.2(eslint@9.32.0(jiti@2.5.1))
      eslint-plugin-react: 7.37.5(eslint@9.32.0(jiti@2.5.1))
      eslint-plugin-react-hooks: 5.2.0(eslint@9.32.0(jiti@2.5.1))
    optionalDependencies:
      typescript: 5.9.2
    transitivePeerDependencies:
      - eslint-import-resolver-webpack
      - eslint-plugin-import-x
      - supports-color

  eslint-import-resolver-node@0.3.9:
    dependencies:
      debug: 3.2.7
      is-core-module: 2.16.1
      resolve: 1.22.10
    transitivePeerDependencies:
      - supports-color

  eslint-import-resolver-typescript@3.10.1(eslint-plugin-import@2.32.0)(eslint@9.32.0(jiti@2.5.1)):
    dependencies:
      '@nolyfill/is-core-module': 1.0.39
      debug: 4.4.1(supports-color@10.1.0)
      eslint: 9.32.0(jiti@2.5.1)
      get-tsconfig: 4.10.1
      is-bun-module: 2.0.0
      stable-hash: 0.0.5
      tinyglobby: 0.2.14
      unrs-resolver: 1.11.1
    optionalDependencies:
      eslint-plugin-import: 2.32.0(@typescript-eslint/parser@8.39.0(eslint@9.32.0(jiti@2.5.1))(typescript@5.9.2))(eslint-import-resolver-typescript@3.10.1)(eslint@9.32.0(jiti@2.5.1))
    transitivePeerDependencies:
      - supports-color

  eslint-module-utils@2.12.1(@typescript-eslint/parser@8.39.0(eslint@9.32.0(jiti@2.5.1))(typescript@5.9.2))(eslint-import-resolver-node@0.3.9)(eslint-import-resolver-typescript@3.10.1)(eslint@9.32.0(jiti@2.5.1)):
    dependencies:
      debug: 3.2.7
    optionalDependencies:
      '@typescript-eslint/parser': 8.39.0(eslint@9.32.0(jiti@2.5.1))(typescript@5.9.2)
      eslint: 9.32.0(jiti@2.5.1)
      eslint-import-resolver-node: 0.3.9
      eslint-import-resolver-typescript: 3.10.1(eslint-plugin-import@2.32.0)(eslint@9.32.0(jiti@2.5.1))
    transitivePeerDependencies:
      - supports-color

  eslint-plugin-import@2.32.0(@typescript-eslint/parser@8.39.0(eslint@9.32.0(jiti@2.5.1))(typescript@5.9.2))(eslint-import-resolver-typescript@3.10.1)(eslint@9.32.0(jiti@2.5.1)):
    dependencies:
      '@rtsao/scc': 1.1.0
      array-includes: 3.1.9
      array.prototype.findlastindex: 1.2.6
      array.prototype.flat: 1.3.3
      array.prototype.flatmap: 1.3.3
      debug: 3.2.7
      doctrine: 2.1.0
      eslint: 9.32.0(jiti@2.5.1)
      eslint-import-resolver-node: 0.3.9
      eslint-module-utils: 2.12.1(@typescript-eslint/parser@8.39.0(eslint@9.32.0(jiti@2.5.1))(typescript@5.9.2))(eslint-import-resolver-node@0.3.9)(eslint-import-resolver-typescript@3.10.1)(eslint@9.32.0(jiti@2.5.1))
      hasown: 2.0.2
      is-core-module: 2.16.1
      is-glob: 4.0.3
      minimatch: 3.1.2
      object.fromentries: 2.0.8
      object.groupby: 1.0.3
      object.values: 1.2.1
      semver: 6.3.1
      string.prototype.trimend: 1.0.9
      tsconfig-paths: 3.15.0
    optionalDependencies:
      '@typescript-eslint/parser': 8.39.0(eslint@9.32.0(jiti@2.5.1))(typescript@5.9.2)
    transitivePeerDependencies:
      - eslint-import-resolver-typescript
      - eslint-import-resolver-webpack
      - supports-color

  eslint-plugin-jsx-a11y@6.10.2(eslint@9.32.0(jiti@2.5.1)):
    dependencies:
      aria-query: 5.3.2
      array-includes: 3.1.9
      array.prototype.flatmap: 1.3.3
      ast-types-flow: 0.0.8
      axe-core: 4.10.3
      axobject-query: 4.1.0
      damerau-levenshtein: 1.0.8
      emoji-regex: 9.2.2
      eslint: 9.32.0(jiti@2.5.1)
      hasown: 2.0.2
      jsx-ast-utils: 3.3.5
      language-tags: 1.0.9
      minimatch: 3.1.2
      object.fromentries: 2.0.8
      safe-regex-test: 1.1.0
      string.prototype.includes: 2.0.1

  eslint-plugin-react-hooks@5.2.0(eslint@9.32.0(jiti@2.5.1)):
    dependencies:
      eslint: 9.32.0(jiti@2.5.1)

  eslint-plugin-react@7.37.5(eslint@9.32.0(jiti@2.5.1)):
    dependencies:
      array-includes: 3.1.9
      array.prototype.findlast: 1.2.5
      array.prototype.flatmap: 1.3.3
      array.prototype.tosorted: 1.1.4
      doctrine: 2.1.0
      es-iterator-helpers: 1.2.1
      eslint: 9.32.0(jiti@2.5.1)
      estraverse: 5.3.0
      hasown: 2.0.2
      jsx-ast-utils: 3.3.5
      minimatch: 3.1.2
      object.entries: 1.1.9
      object.fromentries: 2.0.8
      object.values: 1.2.1
      prop-types: 15.8.1
      resolve: 2.0.0-next.5
      semver: 6.3.1
      string.prototype.matchall: 4.0.12
      string.prototype.repeat: 1.0.0

  eslint-scope@8.4.0:
    dependencies:
      esrecurse: 4.3.0
      estraverse: 5.3.0

  eslint-visitor-keys@3.4.3: {}

  eslint-visitor-keys@4.2.1: {}

  eslint@9.32.0(jiti@2.5.1):
    dependencies:
      '@eslint-community/eslint-utils': 4.7.0(eslint@9.32.0(jiti@2.5.1))
      '@eslint-community/regexpp': 4.12.1
      '@eslint/config-array': 0.21.0
      '@eslint/config-helpers': 0.3.0
      '@eslint/core': 0.15.1
      '@eslint/eslintrc': 3.3.1
      '@eslint/js': 9.32.0
      '@eslint/plugin-kit': 0.3.4
      '@humanfs/node': 0.16.6
      '@humanwhocodes/module-importer': 1.0.1
      '@humanwhocodes/retry': 0.4.3
      '@types/estree': 1.0.8
      '@types/json-schema': 7.0.15
      ajv: 6.12.6
      chalk: 4.1.2
      cross-spawn: 7.0.6
      debug: 4.4.1(supports-color@10.1.0)
      escape-string-regexp: 4.0.0
      eslint-scope: 8.4.0
      eslint-visitor-keys: 4.2.1
      espree: 10.4.0
      esquery: 1.6.0
      esutils: 2.0.3
      fast-deep-equal: 3.1.3
      file-entry-cache: 8.0.0
      find-up: 5.0.0
      glob-parent: 6.0.2
      ignore: 5.3.2
      imurmurhash: 0.1.4
      is-glob: 4.0.3
      json-stable-stringify-without-jsonify: 1.0.1
      lodash.merge: 4.6.2
      minimatch: 3.1.2
      natural-compare: 1.4.0
      optionator: 0.9.4
    optionalDependencies:
      jiti: 2.5.1
    transitivePeerDependencies:
      - supports-color

  espree@10.4.0:
    dependencies:
      acorn: 8.15.0
      acorn-jsx: 5.3.2(acorn@8.15.0)
      eslint-visitor-keys: 4.2.1

  esquery@1.6.0:
    dependencies:
      estraverse: 5.3.0

  esrecurse@4.3.0:
    dependencies:
      estraverse: 5.3.0

  estraverse@5.3.0: {}

  esutils@2.0.3: {}

  eventemitter3@4.0.7: {}

  fast-deep-equal@3.1.3: {}

  fast-equals@5.2.2: {}

  fast-glob@3.3.1:
    dependencies:
      '@nodelib/fs.stat': 2.0.5
      '@nodelib/fs.walk': 1.2.8
      glob-parent: 5.1.2
      merge2: 1.4.1
      micromatch: 4.0.8

  fast-glob@3.3.3:
    dependencies:
      '@nodelib/fs.stat': 2.0.5
      '@nodelib/fs.walk': 1.2.8
      glob-parent: 5.1.2
      merge2: 1.4.1
      micromatch: 4.0.8

  fast-json-stable-stringify@2.1.0: {}

  fast-levenshtein@2.0.6: {}

  fastq@1.19.1:
    dependencies:
      reusify: 1.1.0

  fdir@6.4.6(picomatch@4.0.3):
    optionalDependencies:
      picomatch: 4.0.3

  fflate@0.8.2: {}

  file-entry-cache@8.0.0:
    dependencies:
      flat-cache: 4.0.1

  file-selector@2.1.2:
    dependencies:
      tslib: 2.8.1

  fill-range@7.1.1:
    dependencies:
      to-regex-range: 5.0.1

  find-up@5.0.0:
    dependencies:
      locate-path: 6.0.0
      path-exists: 4.0.0

  flat-cache@4.0.1:
    dependencies:
      flatted: 3.3.3
      keyv: 4.5.4

  flatted@3.3.3: {}

  for-each@0.3.5:
    dependencies:
      is-callable: 1.2.7

  frac@1.1.2: {}

  function-bind@1.1.2: {}

  function.prototype.name@1.1.8:
    dependencies:
      call-bind: 1.0.8
      call-bound: 1.0.4
      define-properties: 1.2.1
      functions-have-names: 1.2.3
      hasown: 2.0.2
      is-callable: 1.2.7

  functions-have-names@1.2.3: {}

  get-intrinsic@1.3.0:
    dependencies:
      call-bind-apply-helpers: 1.0.2
      es-define-property: 1.0.1
      es-errors: 1.3.0
      es-object-atoms: 1.1.1
      function-bind: 1.1.2
      get-proto: 1.0.1
      gopd: 1.2.0
      has-symbols: 1.1.0
      hasown: 2.0.2
      math-intrinsics: 1.1.0

  get-nonce@1.0.1: {}

  get-proto@1.0.1:
    dependencies:
      dunder-proto: 1.0.1
      es-object-atoms: 1.1.1

  get-symbol-description@1.1.0:
    dependencies:
      call-bound: 1.0.4
      es-errors: 1.3.0
      get-intrinsic: 1.3.0

  get-tsconfig@4.10.1:
    dependencies:
      resolve-pkg-maps: 1.0.0

  get-user-locale@3.0.0:
    dependencies:
      memoize: 10.1.0

  glob-parent@5.1.2:
    dependencies:
      is-glob: 4.0.3

  glob-parent@6.0.2:
    dependencies:
      is-glob: 4.0.3

  globals@14.0.0: {}

  globalthis@1.0.4:
    dependencies:
      define-properties: 1.2.1
      gopd: 1.2.0

  gopd@1.2.0: {}

  graceful-fs@4.2.11: {}

  graphemer@1.4.0: {}

  has-bigints@1.1.0: {}

  has-flag@4.0.0: {}

  has-property-descriptors@1.0.2:
    dependencies:
      es-define-property: 1.0.1

  has-proto@1.2.0:
    dependencies:
      dunder-proto: 1.0.1

  has-symbols@1.1.0: {}

  has-tostringtag@1.0.2:
    dependencies:
      has-symbols: 1.1.0

  hasown@2.0.2:
    dependencies:
      function-bind: 1.1.2

  html2canvas-pro@1.5.11:
    dependencies:
      css-line-break: 2.1.0
      text-segmentation: 1.0.3

  html2canvas@1.4.1:
    dependencies:
      css-line-break: 2.1.0
      text-segmentation: 1.0.3

  https-proxy-agent@7.0.6(supports-color@10.1.0):
    dependencies:
      agent-base: 7.1.4
      debug: 4.4.1(supports-color@10.1.0)
    transitivePeerDependencies:
      - supports-color

  iconv-lite@0.6.3:
    dependencies:
      safer-buffer: 2.1.2

  ignore@5.3.2: {}

  ignore@7.0.5: {}

  import-fresh@3.3.1:
    dependencies:
      parent-module: 1.0.1
      resolve-from: 4.0.0

  imurmurhash@0.1.4: {}

  index-to-position@1.1.0: {}

  internal-slot@1.1.0:
    dependencies:
      es-errors: 1.3.0
      hasown: 2.0.2
      side-channel: 1.1.0

  internmap@2.0.3: {}

  is-array-buffer@3.0.5:
    dependencies:
      call-bind: 1.0.8
      call-bound: 1.0.4
      get-intrinsic: 1.3.0

  is-arrayish@0.3.2:
    optional: true

  is-async-function@2.1.1:
    dependencies:
      async-function: 1.0.0
      call-bound: 1.0.4
      get-proto: 1.0.1
      has-tostringtag: 1.0.2
      safe-regex-test: 1.1.0

  is-bigint@1.1.0:
    dependencies:
      has-bigints: 1.1.0

  is-boolean-object@1.2.2:
    dependencies:
      call-bound: 1.0.4
      has-tostringtag: 1.0.2

  is-bun-module@2.0.0:
    dependencies:
      semver: 7.7.2

  is-callable@1.2.7: {}

  is-core-module@2.16.1:
    dependencies:
      hasown: 2.0.2

  is-data-view@1.0.2:
    dependencies:
      call-bound: 1.0.4
      get-intrinsic: 1.3.0
      is-typed-array: 1.1.15

  is-date-object@1.1.0:
    dependencies:
      call-bound: 1.0.4
      has-tostringtag: 1.0.2

  is-extglob@2.1.1: {}

  is-finalizationregistry@1.1.1:
    dependencies:
      call-bound: 1.0.4

  is-generator-function@1.1.0:
    dependencies:
      call-bound: 1.0.4
      get-proto: 1.0.1
      has-tostringtag: 1.0.2
      safe-regex-test: 1.1.0

  is-glob@4.0.3:
    dependencies:
      is-extglob: 2.1.1

  is-map@2.0.3: {}

  is-negative-zero@2.0.3: {}

  is-number-object@1.1.1:
    dependencies:
      call-bound: 1.0.4
      has-tostringtag: 1.0.2

  is-number@7.0.0: {}

  is-regex@1.2.1:
    dependencies:
      call-bound: 1.0.4
      gopd: 1.2.0
      has-tostringtag: 1.0.2
      hasown: 2.0.2

  is-set@2.0.3: {}

  is-shared-array-buffer@1.0.4:
    dependencies:
      call-bound: 1.0.4

  is-string@1.1.1:
    dependencies:
      call-bound: 1.0.4
      has-tostringtag: 1.0.2

  is-symbol@1.1.1:
    dependencies:
      call-bound: 1.0.4
      has-symbols: 1.1.0
      safe-regex-test: 1.1.0

  is-typed-array@1.1.15:
    dependencies:
      which-typed-array: 1.1.19

  is-weakmap@2.0.2: {}

  is-weakref@1.1.1:
    dependencies:
      call-bound: 1.0.4

  is-weakset@2.0.4:
    dependencies:
      call-bound: 1.0.4
      get-intrinsic: 1.3.0

  isarray@2.0.5: {}

  isexe@2.0.0: {}

  iterator.prototype@1.1.5:
    dependencies:
      define-data-property: 1.1.4
      es-object-atoms: 1.1.1
      get-intrinsic: 1.3.0
      get-proto: 1.0.1
      has-symbols: 1.1.0
      set-function-name: 2.0.2

  jiti@2.5.1: {}

  jose@4.15.9: {}

  js-levenshtein@1.1.6: {}

  js-tokens@4.0.0: {}

  js-yaml@4.1.0:
    dependencies:
      argparse: 2.0.1

  json-buffer@3.0.1: {}

  json-schema-traverse@0.4.1: {}

  json-schema-traverse@1.0.0: {}

  json-stable-stringify-without-jsonify@1.0.1: {}

  json5@1.0.2:
    dependencies:
      minimist: 1.2.8

  jspdf@2.5.2:
    dependencies:
      '@babel/runtime': 7.28.3
      atob: 2.1.2
      btoa: 1.2.1
      fflate: 0.8.2
    optionalDependencies:
      canvg: 3.0.11
      core-js: 3.45.1
      dompurify: 2.5.8
      html2canvas: 1.4.1

  jsx-ast-utils@3.3.5:
    dependencies:
      array-includes: 3.1.9
      array.prototype.flat: 1.3.3
      object.assign: 4.1.7
      object.values: 1.2.1

  jwt-decode@4.0.0: {}

  keyv@4.5.4:
    dependencies:
      json-buffer: 3.0.1

  language-subtag-registry@0.3.23: {}

  language-tags@1.0.9:
    dependencies:
      language-subtag-registry: 0.3.23

  levn@0.4.1:
    dependencies:
      prelude-ls: 1.2.1
      type-check: 0.4.0

  lightningcss-darwin-arm64@1.30.1:
    optional: true

  lightningcss-darwin-x64@1.30.1:
    optional: true

  lightningcss-freebsd-x64@1.30.1:
    optional: true

  lightningcss-linux-arm-gnueabihf@1.30.1:
    optional: true

  lightningcss-linux-arm64-gnu@1.30.1:
    optional: true

  lightningcss-linux-arm64-musl@1.30.1:
    optional: true

  lightningcss-linux-x64-gnu@1.30.1:
    optional: true

  lightningcss-linux-x64-musl@1.30.1:
    optional: true

  lightningcss-win32-arm64-msvc@1.30.1:
    optional: true

  lightningcss-win32-x64-msvc@1.30.1:
    optional: true

  lightningcss@1.30.1:
    dependencies:
      detect-libc: 2.0.4
    optionalDependencies:
      lightningcss-darwin-arm64: 1.30.1
      lightningcss-darwin-x64: 1.30.1
      lightningcss-freebsd-x64: 1.30.1
      lightningcss-linux-arm-gnueabihf: 1.30.1
      lightningcss-linux-arm64-gnu: 1.30.1
      lightningcss-linux-arm64-musl: 1.30.1
      lightningcss-linux-x64-gnu: 1.30.1
      lightningcss-linux-x64-musl: 1.30.1
      lightningcss-win32-arm64-msvc: 1.30.1
      lightningcss-win32-x64-msvc: 1.30.1

  locate-path@6.0.0:
    dependencies:
      p-locate: 5.0.0

  lodash.merge@4.6.2: {}

  lodash@4.17.21: {}

  loose-envify@1.4.0:
    dependencies:
      js-tokens: 4.0.0

  lru-cache@6.0.0:
    dependencies:
      yallist: 4.0.0

  lucide-react@0.536.0(react@19.1.0):
    dependencies:
      react: 19.1.0

  magic-string@0.30.17:
    dependencies:
      '@jridgewell/sourcemap-codec': 1.5.4

  math-intrinsics@1.1.0: {}

  memoize@10.1.0:
    dependencies:
      mimic-function: 5.0.1

  merge2@1.4.1: {}

  micromatch@4.0.8:
    dependencies:
      braces: 3.0.3
      picomatch: 2.3.1

  mimic-function@5.0.1: {}

  minimatch@3.1.2:
    dependencies:
      brace-expansion: 1.1.12

  minimatch@5.1.6:
    dependencies:
      brace-expansion: 2.0.2

  minimatch@9.0.5:
    dependencies:
      brace-expansion: 2.0.2

  minimist@1.2.8: {}

  minipass@7.1.2: {}

  minizlib@3.0.2:
    dependencies:
      minipass: 7.1.2

  mkdirp@3.0.1: {}

  ms@2.1.3: {}

  nanoid@3.3.11: {}

  napi-postinstall@0.3.2: {}

  natural-compare@1.4.0: {}

  next-auth@4.24.11(next@15.4.5(react-dom@19.1.0(react@19.1.0))(react@19.1.0))(react-dom@19.1.0(react@19.1.0))(react@19.1.0):
    dependencies:
      '@babel/runtime': 7.28.3
      '@panva/hkdf': 1.2.1
      cookie: 0.7.2
      jose: 4.15.9
      next: 15.4.5(react-dom@19.1.0(react@19.1.0))(react@19.1.0)
      oauth: 0.9.15
      openid-client: 5.7.1
      preact: 10.27.2
      preact-render-to-string: 5.2.6(preact@10.27.2)
      react: 19.1.0
      react-dom: 19.1.0(react@19.1.0)
      uuid: 8.3.2

  next-themes@0.4.6(react-dom@19.1.0(react@19.1.0))(react@19.1.0):
    dependencies:
      react: 19.1.0
      react-dom: 19.1.0(react@19.1.0)

  next@15.4.5(react-dom@19.1.0(react@19.1.0))(react@19.1.0):
    dependencies:
      '@next/env': 15.4.5
      '@swc/helpers': 0.5.15
      caniuse-lite: 1.0.30001731
      postcss: 8.4.31
      react: 19.1.0
      react-dom: 19.1.0(react@19.1.0)
      styled-jsx: 5.1.6(react@19.1.0)
    optionalDependencies:
      '@next/swc-darwin-arm64': 15.4.5
      '@next/swc-darwin-x64': 15.4.5
      '@next/swc-linux-arm64-gnu': 15.4.5
      '@next/swc-linux-arm64-musl': 15.4.5
      '@next/swc-linux-x64-gnu': 15.4.5
      '@next/swc-linux-x64-musl': 15.4.5
      '@next/swc-win32-arm64-msvc': 15.4.5
      '@next/swc-win32-x64-msvc': 15.4.5
      sharp: 0.34.3
    transitivePeerDependencies:
      - '@babel/core'
      - babel-plugin-macros

  oauth@0.9.15: {}

  object-assign@4.1.1: {}

  object-hash@2.2.0: {}

  object-inspect@1.13.4: {}

  object-keys@1.1.1: {}

  object.assign@4.1.7:
    dependencies:
      call-bind: 1.0.8
      call-bound: 1.0.4
      define-properties: 1.2.1
      es-object-atoms: 1.1.1
      has-symbols: 1.1.0
      object-keys: 1.1.1

  object.entries@1.1.9:
    dependencies:
      call-bind: 1.0.8
      call-bound: 1.0.4
      define-properties: 1.2.1
      es-object-atoms: 1.1.1

  object.fromentries@2.0.8:
    dependencies:
      call-bind: 1.0.8
      define-properties: 1.2.1
      es-abstract: 1.24.0
      es-object-atoms: 1.1.1

  object.groupby@1.0.3:
    dependencies:
      call-bind: 1.0.8
      define-properties: 1.2.1
      es-abstract: 1.24.0

  object.values@1.2.1:
    dependencies:
      call-bind: 1.0.8
      call-bound: 1.0.4
      define-properties: 1.2.1
      es-object-atoms: 1.1.1

  oidc-token-hash@5.1.1: {}

  openapi-fetch@0.14.0:
    dependencies:
      openapi-typescript-helpers: 0.0.15

  openapi-react-query@0.5.0(@tanstack/react-query@5.84.1(react@19.1.0))(openapi-fetch@0.14.0):
    dependencies:
      '@tanstack/react-query': 5.84.1(react@19.1.0)
      openapi-fetch: 0.14.0
      openapi-typescript-helpers: 0.0.15

  openapi-typescript-helpers@0.0.15: {}

  openapi-typescript@7.9.1(typescript@5.9.2):
    dependencies:
      '@redocly/openapi-core': 1.34.5(supports-color@10.1.0)
      ansi-colors: 4.1.3
      change-case: 5.4.4
      parse-json: 8.3.0
      supports-color: 10.1.0
      typescript: 5.9.2
      yargs-parser: 21.1.1

  openid-client@5.7.1:
    dependencies:
      jose: 4.15.9
      lru-cache: 6.0.0
      object-hash: 2.2.0
      oidc-token-hash: 5.1.1

  optionator@0.9.4:
    dependencies:
      deep-is: 0.1.4
      fast-levenshtein: 2.0.6
      levn: 0.4.1
      prelude-ls: 1.2.1
      type-check: 0.4.0
      word-wrap: 1.2.5

  own-keys@1.0.1:
    dependencies:
      get-intrinsic: 1.3.0
      object-keys: 1.1.1
      safe-push-apply: 1.0.0

  p-limit@3.1.0:
    dependencies:
      yocto-queue: 0.1.0

  p-locate@5.0.0:
    dependencies:
      p-limit: 3.1.0

  parent-module@1.0.1:
    dependencies:
      callsites: 3.1.0

  parse-json@8.3.0:
    dependencies:
      '@babel/code-frame': 7.27.1
      index-to-position: 1.1.0
      type-fest: 4.41.0

  path-exists@4.0.0: {}

  path-key@3.1.1: {}

  path-parse@1.0.7: {}

  performance-now@2.1.0:
    optional: true

  picocolors@1.1.1: {}

  picomatch@2.3.1: {}

  picomatch@4.0.3: {}

  pluralize@8.0.0: {}

  possible-typed-array-names@1.1.0: {}

  postcss@8.4.31:
    dependencies:
      nanoid: 3.3.11
      picocolors: 1.1.1
      source-map-js: 1.2.1

  postcss@8.5.6:
    dependencies:
      nanoid: 3.3.11
      picocolors: 1.1.1
      source-map-js: 1.2.1

  preact-render-to-string@5.2.6(preact@10.27.2):
    dependencies:
      preact: 10.27.2
      pretty-format: 3.8.0

  preact@10.27.2: {}

  prelude-ls@1.2.1: {}

  pretty-format@3.8.0: {}

  prop-types@15.8.1:
    dependencies:
      loose-envify: 1.4.0
      object-assign: 4.1.1
      react-is: 16.13.1

  punycode@2.3.1: {}

  queue-microtask@1.2.3: {}

<<<<<<< HEAD
  react-calendar@6.0.0(@types/react@19.1.9)(react-dom@19.1.0(react@19.1.0))(react@19.1.0):
    dependencies:
      '@wojtekmaj/date-utils': 2.0.2
      clsx: 2.1.1
      get-user-locale: 3.0.0
      react: 19.1.0
      react-dom: 19.1.0(react@19.1.0)
      warning: 4.0.3
    optionalDependencies:
      '@types/react': 19.1.9
=======
  raf@3.4.1:
    dependencies:
      performance-now: 2.1.0
    optional: true
>>>>>>> 2c9cdd69

  react-day-picker@9.10.0(react@19.1.0):
    dependencies:
      '@date-fns/tz': 1.4.1
      date-fns: 4.1.0
      date-fns-jalali: 4.1.0-0
      react: 19.1.0

  react-dom@19.1.0(react@19.1.0):
    dependencies:
      react: 19.1.0
      scheduler: 0.26.0

  react-dropzone@14.3.8(react@19.1.0):
    dependencies:
      attr-accept: 2.2.5
      file-selector: 2.1.2
      prop-types: 15.8.1
      react: 19.1.0

  react-hook-form@7.62.0(react@19.1.0):
    dependencies:
      react: 19.1.0

  react-is@16.13.1: {}

  react-is@18.3.1: {}

  react-remove-scroll-bar@2.3.8(@types/react@19.1.9)(react@19.1.0):
    dependencies:
      react: 19.1.0
      react-style-singleton: 2.2.3(@types/react@19.1.9)(react@19.1.0)
      tslib: 2.8.1
    optionalDependencies:
      '@types/react': 19.1.9

  react-remove-scroll@2.7.1(@types/react@19.1.9)(react@19.1.0):
    dependencies:
      react: 19.1.0
      react-remove-scroll-bar: 2.3.8(@types/react@19.1.9)(react@19.1.0)
      react-style-singleton: 2.2.3(@types/react@19.1.9)(react@19.1.0)
      tslib: 2.8.1
      use-callback-ref: 1.3.3(@types/react@19.1.9)(react@19.1.0)
      use-sidecar: 1.1.3(@types/react@19.1.9)(react@19.1.0)
    optionalDependencies:
      '@types/react': 19.1.9

  react-smooth@4.0.4(react-dom@19.1.0(react@19.1.0))(react@19.1.0):
    dependencies:
      fast-equals: 5.2.2
      prop-types: 15.8.1
      react: 19.1.0
      react-dom: 19.1.0(react@19.1.0)
      react-transition-group: 4.4.5(react-dom@19.1.0(react@19.1.0))(react@19.1.0)

  react-style-singleton@2.2.3(@types/react@19.1.9)(react@19.1.0):
    dependencies:
      get-nonce: 1.0.1
      react: 19.1.0
      tslib: 2.8.1
    optionalDependencies:
      '@types/react': 19.1.9

  react-transition-group@4.4.5(react-dom@19.1.0(react@19.1.0))(react@19.1.0):
    dependencies:
      '@babel/runtime': 7.28.3
      dom-helpers: 5.2.1
      loose-envify: 1.4.0
      prop-types: 15.8.1
      react: 19.1.0
      react-dom: 19.1.0(react@19.1.0)

  react@19.1.0: {}

  recharts-scale@0.4.5:
    dependencies:
      decimal.js-light: 2.5.1

  recharts@2.15.4(react-dom@19.1.0(react@19.1.0))(react@19.1.0):
    dependencies:
      clsx: 2.1.1
      eventemitter3: 4.0.7
      lodash: 4.17.21
      react: 19.1.0
      react-dom: 19.1.0(react@19.1.0)
      react-is: 18.3.1
      react-smooth: 4.0.4(react-dom@19.1.0(react@19.1.0))(react@19.1.0)
      recharts-scale: 0.4.5
      tiny-invariant: 1.3.3
      victory-vendor: 36.9.2

  reflect.getprototypeof@1.0.10:
    dependencies:
      call-bind: 1.0.8
      define-properties: 1.2.1
      es-abstract: 1.24.0
      es-errors: 1.3.0
      es-object-atoms: 1.1.1
      get-intrinsic: 1.3.0
      get-proto: 1.0.1
      which-builtin-type: 1.2.1

  regenerator-runtime@0.13.11:
    optional: true

  regexp.prototype.flags@1.5.4:
    dependencies:
      call-bind: 1.0.8
      define-properties: 1.2.1
      es-errors: 1.3.0
      get-proto: 1.0.1
      gopd: 1.2.0
      set-function-name: 2.0.2

  require-from-string@2.0.2: {}

  resolve-from@4.0.0: {}

  resolve-pkg-maps@1.0.0: {}

  resolve@1.22.10:
    dependencies:
      is-core-module: 2.16.1
      path-parse: 1.0.7
      supports-preserve-symlinks-flag: 1.0.0

  resolve@2.0.0-next.5:
    dependencies:
      is-core-module: 2.16.1
      path-parse: 1.0.7
      supports-preserve-symlinks-flag: 1.0.0

  reusify@1.1.0: {}

  rgbcolor@1.0.1:
    optional: true

  robust-predicates@3.0.2: {}

  run-parallel@1.2.0:
    dependencies:
      queue-microtask: 1.2.3

  rw@1.3.3: {}

  safe-array-concat@1.1.3:
    dependencies:
      call-bind: 1.0.8
      call-bound: 1.0.4
      get-intrinsic: 1.3.0
      has-symbols: 1.1.0
      isarray: 2.0.5

  safe-push-apply@1.0.0:
    dependencies:
      es-errors: 1.3.0
      isarray: 2.0.5

  safe-regex-test@1.1.0:
    dependencies:
      call-bound: 1.0.4
      es-errors: 1.3.0
      is-regex: 1.2.1

  safer-buffer@2.1.2: {}

  scheduler@0.26.0: {}

  semver@6.3.1: {}

  semver@7.7.2: {}

  set-function-length@1.2.2:
    dependencies:
      define-data-property: 1.1.4
      es-errors: 1.3.0
      function-bind: 1.1.2
      get-intrinsic: 1.3.0
      gopd: 1.2.0
      has-property-descriptors: 1.0.2

  set-function-name@2.0.2:
    dependencies:
      define-data-property: 1.1.4
      es-errors: 1.3.0
      functions-have-names: 1.2.3
      has-property-descriptors: 1.0.2

  set-proto@1.0.0:
    dependencies:
      dunder-proto: 1.0.1
      es-errors: 1.3.0
      es-object-atoms: 1.1.1

  sharp@0.34.3:
    dependencies:
      color: 4.2.3
      detect-libc: 2.0.4
      semver: 7.7.2
    optionalDependencies:
      '@img/sharp-darwin-arm64': 0.34.3
      '@img/sharp-darwin-x64': 0.34.3
      '@img/sharp-libvips-darwin-arm64': 1.2.0
      '@img/sharp-libvips-darwin-x64': 1.2.0
      '@img/sharp-libvips-linux-arm': 1.2.0
      '@img/sharp-libvips-linux-arm64': 1.2.0
      '@img/sharp-libvips-linux-ppc64': 1.2.0
      '@img/sharp-libvips-linux-s390x': 1.2.0
      '@img/sharp-libvips-linux-x64': 1.2.0
      '@img/sharp-libvips-linuxmusl-arm64': 1.2.0
      '@img/sharp-libvips-linuxmusl-x64': 1.2.0
      '@img/sharp-linux-arm': 0.34.3
      '@img/sharp-linux-arm64': 0.34.3
      '@img/sharp-linux-ppc64': 0.34.3
      '@img/sharp-linux-s390x': 0.34.3
      '@img/sharp-linux-x64': 0.34.3
      '@img/sharp-linuxmusl-arm64': 0.34.3
      '@img/sharp-linuxmusl-x64': 0.34.3
      '@img/sharp-wasm32': 0.34.3
      '@img/sharp-win32-arm64': 0.34.3
      '@img/sharp-win32-ia32': 0.34.3
      '@img/sharp-win32-x64': 0.34.3
    optional: true

  shebang-command@2.0.0:
    dependencies:
      shebang-regex: 3.0.0

  shebang-regex@3.0.0: {}

  side-channel-list@1.0.0:
    dependencies:
      es-errors: 1.3.0
      object-inspect: 1.13.4

  side-channel-map@1.0.1:
    dependencies:
      call-bound: 1.0.4
      es-errors: 1.3.0
      get-intrinsic: 1.3.0
      object-inspect: 1.13.4

  side-channel-weakmap@1.0.2:
    dependencies:
      call-bound: 1.0.4
      es-errors: 1.3.0
      get-intrinsic: 1.3.0
      object-inspect: 1.13.4
      side-channel-map: 1.0.1

  side-channel@1.1.0:
    dependencies:
      es-errors: 1.3.0
      object-inspect: 1.13.4
      side-channel-list: 1.0.0
      side-channel-map: 1.0.1
      side-channel-weakmap: 1.0.2

  simple-swizzle@0.2.2:
    dependencies:
      is-arrayish: 0.3.2
    optional: true

  sonner@2.0.7(react-dom@19.1.0(react@19.1.0))(react@19.1.0):
    dependencies:
      react: 19.1.0
      react-dom: 19.1.0(react@19.1.0)

  source-map-js@1.2.1: {}

  ssf@0.11.2:
    dependencies:
      frac: 1.1.2

  stable-hash@0.0.5: {}

  stackblur-canvas@2.7.0:
    optional: true

  stop-iteration-iterator@1.1.0:
    dependencies:
      es-errors: 1.3.0
      internal-slot: 1.1.0

  string.prototype.includes@2.0.1:
    dependencies:
      call-bind: 1.0.8
      define-properties: 1.2.1
      es-abstract: 1.24.0

  string.prototype.matchall@4.0.12:
    dependencies:
      call-bind: 1.0.8
      call-bound: 1.0.4
      define-properties: 1.2.1
      es-abstract: 1.24.0
      es-errors: 1.3.0
      es-object-atoms: 1.1.1
      get-intrinsic: 1.3.0
      gopd: 1.2.0
      has-symbols: 1.1.0
      internal-slot: 1.1.0
      regexp.prototype.flags: 1.5.4
      set-function-name: 2.0.2
      side-channel: 1.1.0

  string.prototype.repeat@1.0.0:
    dependencies:
      define-properties: 1.2.1
      es-abstract: 1.24.0

  string.prototype.trim@1.2.10:
    dependencies:
      call-bind: 1.0.8
      call-bound: 1.0.4
      define-data-property: 1.1.4
      define-properties: 1.2.1
      es-abstract: 1.24.0
      es-object-atoms: 1.1.1
      has-property-descriptors: 1.0.2

  string.prototype.trimend@1.0.9:
    dependencies:
      call-bind: 1.0.8
      call-bound: 1.0.4
      define-properties: 1.2.1
      es-object-atoms: 1.1.1

  string.prototype.trimstart@1.0.8:
    dependencies:
      call-bind: 1.0.8
      define-properties: 1.2.1
      es-object-atoms: 1.1.1

  strip-bom@3.0.0: {}

  strip-json-comments@3.1.1: {}

  styled-jsx@5.1.6(react@19.1.0):
    dependencies:
      client-only: 0.0.1
      react: 19.1.0

  supports-color@10.1.0: {}

  supports-color@7.2.0:
    dependencies:
      has-flag: 4.0.0

  supports-preserve-symlinks-flag@1.0.0: {}

  svg-pathdata@6.0.3:
    optional: true

  tailwind-merge@3.3.1: {}

  tailwindcss@4.1.11: {}

  tapable@2.2.2: {}

  tar@7.4.3:
    dependencies:
      '@isaacs/fs-minipass': 4.0.1
      chownr: 3.0.0
      minipass: 7.1.2
      minizlib: 3.0.2
      mkdirp: 3.0.1
      yallist: 5.0.0

  text-segmentation@1.0.3:
    dependencies:
      utrie: 1.0.2

  tiny-invariant@1.3.3: {}

  tinyglobby@0.2.14:
    dependencies:
      fdir: 6.4.6(picomatch@4.0.3)
      picomatch: 4.0.3

  to-regex-range@5.0.1:
    dependencies:
      is-number: 7.0.0

  ts-api-utils@2.1.0(typescript@5.9.2):
    dependencies:
      typescript: 5.9.2

  tsconfig-paths@3.15.0:
    dependencies:
      '@types/json5': 0.0.29
      json5: 1.0.2
      minimist: 1.2.8
      strip-bom: 3.0.0

  tslib@2.8.1: {}

  tw-animate-css@1.3.6: {}

  type-check@0.4.0:
    dependencies:
      prelude-ls: 1.2.1

  type-fest@4.41.0: {}

  typed-array-buffer@1.0.3:
    dependencies:
      call-bound: 1.0.4
      es-errors: 1.3.0
      is-typed-array: 1.1.15

  typed-array-byte-length@1.0.3:
    dependencies:
      call-bind: 1.0.8
      for-each: 0.3.5
      gopd: 1.2.0
      has-proto: 1.2.0
      is-typed-array: 1.1.15

  typed-array-byte-offset@1.0.4:
    dependencies:
      available-typed-arrays: 1.0.7
      call-bind: 1.0.8
      for-each: 0.3.5
      gopd: 1.2.0
      has-proto: 1.2.0
      is-typed-array: 1.1.15
      reflect.getprototypeof: 1.0.10

  typed-array-length@1.0.7:
    dependencies:
      call-bind: 1.0.8
      for-each: 0.3.5
      gopd: 1.2.0
      is-typed-array: 1.1.15
      possible-typed-array-names: 1.1.0
      reflect.getprototypeof: 1.0.10

  typescript@5.9.2: {}

  unbox-primitive@1.1.0:
    dependencies:
      call-bound: 1.0.4
      has-bigints: 1.1.0
      has-symbols: 1.1.0
      which-boxed-primitive: 1.1.1

  undici-types@6.21.0: {}

  unrs-resolver@1.11.1:
    dependencies:
      napi-postinstall: 0.3.2
    optionalDependencies:
      '@unrs/resolver-binding-android-arm-eabi': 1.11.1
      '@unrs/resolver-binding-android-arm64': 1.11.1
      '@unrs/resolver-binding-darwin-arm64': 1.11.1
      '@unrs/resolver-binding-darwin-x64': 1.11.1
      '@unrs/resolver-binding-freebsd-x64': 1.11.1
      '@unrs/resolver-binding-linux-arm-gnueabihf': 1.11.1
      '@unrs/resolver-binding-linux-arm-musleabihf': 1.11.1
      '@unrs/resolver-binding-linux-arm64-gnu': 1.11.1
      '@unrs/resolver-binding-linux-arm64-musl': 1.11.1
      '@unrs/resolver-binding-linux-ppc64-gnu': 1.11.1
      '@unrs/resolver-binding-linux-riscv64-gnu': 1.11.1
      '@unrs/resolver-binding-linux-riscv64-musl': 1.11.1
      '@unrs/resolver-binding-linux-s390x-gnu': 1.11.1
      '@unrs/resolver-binding-linux-x64-gnu': 1.11.1
      '@unrs/resolver-binding-linux-x64-musl': 1.11.1
      '@unrs/resolver-binding-wasm32-wasi': 1.11.1
      '@unrs/resolver-binding-win32-arm64-msvc': 1.11.1
      '@unrs/resolver-binding-win32-ia32-msvc': 1.11.1
      '@unrs/resolver-binding-win32-x64-msvc': 1.11.1

  uri-js-replace@1.0.1: {}

  uri-js@4.4.1:
    dependencies:
      punycode: 2.3.1

  use-callback-ref@1.3.3(@types/react@19.1.9)(react@19.1.0):
    dependencies:
      react: 19.1.0
      tslib: 2.8.1
    optionalDependencies:
      '@types/react': 19.1.9

  use-debounce@10.0.5(react@19.1.0):
    dependencies:
      react: 19.1.0

  use-sidecar@1.1.3(@types/react@19.1.9)(react@19.1.0):
    dependencies:
      detect-node-es: 1.1.0
      react: 19.1.0
      tslib: 2.8.1
    optionalDependencies:
      '@types/react': 19.1.9

  use-sync-external-store@1.5.0(react@19.1.0):
    dependencies:
      react: 19.1.0

  utrie@1.0.2:
    dependencies:
      base64-arraybuffer: 1.0.2

  uuid@8.3.2: {}

  vaul@1.1.2(@types/react-dom@19.1.7(@types/react@19.1.9))(@types/react@19.1.9)(react-dom@19.1.0(react@19.1.0))(react@19.1.0):
    dependencies:
      '@radix-ui/react-dialog': 1.1.14(@types/react-dom@19.1.7(@types/react@19.1.9))(@types/react@19.1.9)(react-dom@19.1.0(react@19.1.0))(react@19.1.0)
      react: 19.1.0
      react-dom: 19.1.0(react@19.1.0)
    transitivePeerDependencies:
      - '@types/react'
      - '@types/react-dom'

  victory-vendor@36.9.2:
    dependencies:
      '@types/d3-array': 3.2.1
      '@types/d3-ease': 3.0.2
      '@types/d3-interpolate': 3.0.4
      '@types/d3-scale': 4.0.9
      '@types/d3-shape': 3.1.7
      '@types/d3-time': 3.0.4
      '@types/d3-timer': 3.0.2
      d3-array: 3.2.4
      d3-ease: 3.0.1
      d3-interpolate: 3.0.1
      d3-scale: 4.0.2
      d3-shape: 3.2.0
      d3-time: 3.1.0
      d3-timer: 3.0.1

  warning@4.0.3:
    dependencies:
      loose-envify: 1.4.0

  which-boxed-primitive@1.1.1:
    dependencies:
      is-bigint: 1.1.0
      is-boolean-object: 1.2.2
      is-number-object: 1.1.1
      is-string: 1.1.1
      is-symbol: 1.1.1

  which-builtin-type@1.2.1:
    dependencies:
      call-bound: 1.0.4
      function.prototype.name: 1.1.8
      has-tostringtag: 1.0.2
      is-async-function: 2.1.1
      is-date-object: 1.1.0
      is-finalizationregistry: 1.1.1
      is-generator-function: 1.1.0
      is-regex: 1.2.1
      is-weakref: 1.1.1
      isarray: 2.0.5
      which-boxed-primitive: 1.1.1
      which-collection: 1.0.2
      which-typed-array: 1.1.19

  which-collection@1.0.2:
    dependencies:
      is-map: 2.0.3
      is-set: 2.0.3
      is-weakmap: 2.0.2
      is-weakset: 2.0.4

  which-typed-array@1.1.19:
    dependencies:
      available-typed-arrays: 1.0.7
      call-bind: 1.0.8
      call-bound: 1.0.4
      for-each: 0.3.5
      get-proto: 1.0.1
      gopd: 1.2.0
      has-tostringtag: 1.0.2

  which@2.0.2:
    dependencies:
      isexe: 2.0.0

  wmf@1.0.2: {}

  word-wrap@1.2.5: {}

  word@0.3.0: {}

  xlsx@0.18.5:
    dependencies:
      adler-32: 1.3.1
      cfb: 1.2.2
      codepage: 1.15.0
      crc-32: 1.2.2
      ssf: 0.11.2
      wmf: 1.0.2
      word: 0.3.0

  yallist@4.0.0: {}

  yallist@5.0.0: {}

  yaml-ast-parser@0.0.43: {}

  yargs-parser@21.1.1: {}

  yocto-queue@0.1.0: {}

  zod@4.0.14: {}<|MERGE_RESOLUTION|>--- conflicted
+++ resolved
@@ -149,12 +149,6 @@
       react:
         specifier: 19.1.0
         version: 19.1.0
-<<<<<<< HEAD
-      react-calendar:
-        specifier: ^6.0.0
-        version: 6.0.0(@types/react@19.1.9)(react-dom@19.1.0(react@19.1.0))(react@19.1.0)
-=======
->>>>>>> 2c9cdd69
       react-day-picker:
         specifier: ^9.10.0
         version: 9.10.0(react@19.1.0)
@@ -2935,20 +2929,9 @@
   queue-microtask@1.2.3:
     resolution: {integrity: sha512-NuaNSa6flKT5JaSYQzJok04JzTL1CA6aGhv5rfLW3PgqA+M2ChpZQnAC8h8i4ZFkBS8X5RqkDBHA7r4hej3K9A==}
 
-<<<<<<< HEAD
-  react-calendar@6.0.0:
-    resolution: {integrity: sha512-6wqaki3Us0DNDjZDr0DYIzhSFprNoy4FdPT9Pjy5aD2hJJVjtJwmdMT9VmrTUo949nlk35BOxehThxX62RkuRQ==}
-    peerDependencies:
-      '@types/react': ^16.8.0 || ^17.0.0 || ^18.0.0 || ^19.0.0
-      react: ^16.8.0 || ^17.0.0 || ^18.0.0 || ^19.0.0
-      react-dom: ^16.8.0 || ^17.0.0 || ^18.0.0 || ^19.0.0
-    peerDependenciesMeta:
-      '@types/react':
-        optional: true
-=======
+
   raf@3.4.1:
     resolution: {integrity: sha512-Sq4CW4QhwOHE8ucn6J34MqtZCeWFP2aQSmrlroYgqAV1PjStIhJXxYuTgUIfkEk7zTLjmIjLmU5q+fbD1NnOJA==}
->>>>>>> 2c9cdd69
 
   react-day-picker@9.10.0:
     resolution: {integrity: sha512-tedecLSd+fpSN+J08601MaMsf122nxtqZXxB6lwX37qFoLtuPNuRJN8ylxFjLhyJS1kaLfAqL1GUkSLd2BMrpQ==}
@@ -6276,24 +6259,10 @@
   punycode@2.3.1: {}
 
   queue-microtask@1.2.3: {}
-
-<<<<<<< HEAD
-  react-calendar@6.0.0(@types/react@19.1.9)(react-dom@19.1.0(react@19.1.0))(react@19.1.0):
-    dependencies:
-      '@wojtekmaj/date-utils': 2.0.2
-      clsx: 2.1.1
-      get-user-locale: 3.0.0
-      react: 19.1.0
-      react-dom: 19.1.0(react@19.1.0)
-      warning: 4.0.3
-    optionalDependencies:
-      '@types/react': 19.1.9
-=======
   raf@3.4.1:
     dependencies:
       performance-now: 2.1.0
     optional: true
->>>>>>> 2c9cdd69
 
   react-day-picker@9.10.0(react@19.1.0):
     dependencies:
