--- conflicted
+++ resolved
@@ -23,17 +23,14 @@
 } from 'lucide-react';
 import { GroupSelector } from './GroupSelector';
 import { EventSelector } from './EventSelector';
-<<<<<<< HEAD
 import EpiCalendar from '@/features/dashboard/components/epiweek-selector'
 import { getEpiWeek } from '@/features/dashboard/components/epiweek-utils'
-=======
 import {
   ClassificationSelector,
   ClassificationBadges,
   TipoClasificacion
 } from './ClassificationSelector';
 
->>>>>>> 2c9cdd69
 interface FilterCombination {
   id: string;
   groupId: string | null;
