"use client";

<<<<<<< HEAD
import { MapContainer, TileLayer, CircleMarker, Tooltip } from "react-leaflet";
=======
import { MapContainer, TileLayer, CircleMarker, Popup } from "react-leaflet";
>>>>>>> 86bf1676
import { useDomiciliosMapa, type DomicilioMapaItem } from "@/lib/api/mapa";
import "leaflet/dist/leaflet.css";
import "./mapa-styles.css";
import L from "leaflet";

// Fix Leaflet default icon issue with Next.js
// eslint-disable-next-line @typescript-eslint/no-explicit-any
delete (L.Icon.Default.prototype as any)._getIconUrl;
L.Icon.Default.mergeOptions({
  iconRetinaUrl: "https://cdnjs.cloudflare.com/ajax/libs/leaflet/1.9.4/images/marker-icon-2x.png",
  iconUrl: "https://cdnjs.cloudflare.com/ajax/libs/leaflet/1.9.4/images/marker-icon.png",
  shadowUrl: "https://cdnjs.cloudflare.com/ajax/libs/leaflet/1.9.4/images/marker-shadow.png",
});

interface MapaSimpleProps {
  onMarkerClick?: (domicilio: DomicilioMapaItem) => void;
  domicilios?: DomicilioMapaItem[]; // Eventos filtrados desde el parent
  isLoading?: boolean;
}

// Pool de 20 colores visualmente distintos para categorías epidemiológicas
const COLOR_POOL = [
  "#ef4444", // rojo brillante - Respiratorias agudas
  "#10b981", // verde esmeralda - Vectoriales
  "#f59e0b", // amarillo/naranja - Transmisión alimentaria
  "#8b5cf6", // violeta - Transmisión sexual
  "#14b8a6", // teal - Zoonóticas
  "#ec4899", // rosa - Vacunables
  "#64748b", // gris azulado - Tuberculosis
  "#06b6d4", // cyan - Pediátricas/Congénitas
  "#f97316", // naranja - Intoxicaciones
  "#a855f7", // púrpura - Otras infecciones
  "#84cc16", // lima - Chagas y vectoriales secundarias
  "#fb923c", // naranja claro - Hepatitis
  "#22d3ee", // cyan claro - Eventos especiales
  "#fdba74", // melocotón - Brotes y clusters
  "#d946ef", // fucsia - Salud mental
  "#6366f1", // índigo - VIH
  "#22c55e", // verde claro - Hantavirus
  "#fbbf24", // amarillo dorado - Araneísmo/Ofidismo
  "#f43f5e", // rosa rojo - Rabia
  "#9ca3af", // gris - Sin clasificar
];

// Categorización inteligente por palabras clave
const categorizarEvento = (nombreEvento: string | null | undefined): number => {
  if (!nombreEvento) return 19; // Sin clasificar

  const nombre = nombreEvento.toLowerCase();

  // Respiratorias agudas (0)
  if (nombre.includes("covid") || nombre.includes("influenza") || nombre.includes("irag") ||
      nombre.includes("respiratoria") || nombre.includes("meningoencefalitis")) {
    return 0;
  }

  // Vectoriales principales (1)
  if (nombre.includes("dengue") || nombre.includes("zika") || nombre.includes("chikungunya") ||
      nombre.includes("paludismo") || nombre.includes("malaria")) {
    return 1;
  }

  // Transmisión alimentaria/fecal-oral (2)
  if (nombre.includes("diarrea") || nombre.includes("eta") || nombre.includes("brote") ||
      nombre.includes("suh") || nombre.includes("triquinelosis") || nombre.includes("fecal")) {
    return 2;
  }

  // Transmisión sexual (3)
  if (nombre.includes("vih") || nombre.includes("sífilis") || nombre.includes("gonorrea") ||
      (nombre.includes("hepatitis") && (nombre.includes("b") || nombre.includes("c")))) {
    return 3;
  }

  // Zoonóticas (4)
  if (nombre.includes("rabia") || nombre.includes("leptospirosis") || nombre.includes("hidatidosis") ||
      nombre.includes("brucelosis") || nombre.includes("araneísmo") || nombre.includes("ofidismo") ||
      nombre.includes("latrodectus") || nombre.includes("loxosceles")) {
    return 4;
  }

  // Vacunables (5)
  if (nombre.includes("coqueluche") || nombre.includes("parotiditis") || nombre.includes("sarampión") ||
      nombre.includes("rubéola") || nombre.includes("poliomielitis") || nombre.includes("varicela") ||
      nombre.includes("exantemática") || nombre.includes("paf")) {
    return 5;
  }

  // Tuberculosis (6)
  if (nombre.includes("tuberculosis")) {
    return 6;
  }

  // Pediátricas/Congénitas (7)
  if (nombre.includes("congénito") || nombre.includes("lactante") || nombre.includes("hipotiroidismo") ||
      nombre.includes("fibrosis") || nombre.includes("biotinidasa") || nombre.includes("expuesto perinatal") ||
      nombre.includes("rn expuesto")) {
    return 7;
  }

  // Intoxicaciones (8)
  if (nombre.includes("intoxicación") || nombre.includes("intento de suicidio") ||
      nombre.includes("monóxido") || nombre.includes("medicamentosa") || nombre.includes("tóxicos")) {
    return 8;
  }

  // Otras infecciones (9)
  if (nombre.includes("candidemia") || nombre.includes("candidiasis") || nombre.includes("bartonelosis") ||
      nombre.includes("tifoidea") || nombre.includes("paratifoidea") || nombre.includes("invasivas")) {
    return 9;
  }

  // Chagas y vectoriales secundarias (10)
  if (nombre.includes("chagas") || nombre.includes("hantavirus")) {
    return 10;
  }

  // Hepatitis (11)
  if (nombre.includes("hepatitis")) {
    return 11;
  }

  // Eventos especiales (12)
  if (nombre.includes("emergente") || nombre.includes("genómica") || nombre.includes("vigilancia") ||
      nombre.includes("centinela") || nombre.includes("seguimiento") || nombre.includes("especiales")) {
    return 12;
  }

  // Brotes (13)
  if (nombre.includes("brote")) {
    return 13;
  }

  // Salud mental (14)
  if (nombre.includes("suicidio")) {
    return 14;
  }

  // VIH específico (15)
  if (nombre.includes("vih")) {
    return 15;
  }

  // Hantavirus (16)
  if (nombre.includes("hantavirus")) {
    return 16;
  }

  // Araneísmo/Ofidismo (17)
  if (nombre.includes("araneísmo") || nombre.includes("ofidismo")) {
    return 17;
  }

  // Rabia (18)
  if (nombre.includes("rabia") || nombre.includes("rábico")) {
    return 18;
  }

  // Default: Sin clasificar (19)
  return 19;
};

// Obtener color según tipo de evento predominante
const getColorPorTipoEvento = (tipoEventoPredominante?: string | null): string => {
  const categoria = categorizarEvento(tipoEventoPredominante);
  return COLOR_POOL[categoria];
};

export function MapaSimple({
  onMarkerClick,
  domicilios: domiciliosProp,
  isLoading: isLoadingProp,
}: MapaSimpleProps) {
  // Usar datos del prop si están disponibles, si no, hacer query independiente
  const { data: dataFallback, isLoading: isLoadingFallback, error: errorFallback } = useDomiciliosMapa({
    limit: 50000, // Cargar todos los domicilios geocodificados
  });

  const domicilios = domiciliosProp || dataFallback?.data?.items || [];
  const loading = isLoadingProp !== undefined ? isLoadingProp : isLoadingFallback;
  const error = domiciliosProp ? undefined : errorFallback;

  // Todos los domicilios retornados ya tienen coordenadas válidas (filtrado en backend)
  const domiciliosConCoordenadas = domicilios;

  return (
    <div className="relative w-full h-full">
      {error && (
        <div className="absolute top-4 left-1/2 transform -translate-x-1/2 z-[1000] text-red-500 text-center py-3 px-6 bg-red-50 rounded-lg border border-red-200 shadow-lg">
          <strong>Error:</strong> No se pudieron cargar los domicilios del mapa
        </div>
      )}

      {loading && (
        <div className="absolute top-4 left-1/2 transform -translate-x-1/2 z-[1000] bg-white shadow-lg rounded-lg px-4 py-3 flex items-center gap-3 border">
          <div className="animate-spin rounded-full h-5 w-5 border-b-2 border-blue-600"></div>
          <span className="text-sm font-medium">Cargando domicilios...</span>
        </div>
      )}

      {!loading && domiciliosConCoordenadas.length === 0 && (
        <div className="absolute top-4 left-1/2 transform -translate-x-1/2 z-[1000] bg-yellow-50 shadow-lg rounded-lg px-4 py-3 flex items-center gap-3 border border-yellow-200">
          <span className="text-sm font-medium text-yellow-800">
            No hay domicilios geocodificados para mostrar
          </span>
        </div>
      )}

      <MapContainer
        center={[-38.416097, -63.616671]} // Centro de Argentina
        zoom={6}
        minZoom={4}
        maxZoom={18}
        style={{ height: "100%", width: "100%" }}
        scrollWheelZoom={true}
        preferCanvas={true}
        zoomAnimation={true}
        markerZoomAnimation={true}
      >
        {/* Usar CartoDB Positron que tiene colores más suaves */}
        <TileLayer
          attribution='&copy; <a href="https://www.openstreetmap.org/copyright">OpenStreetMap</a> contributors &copy; <a href="https://carto.com/attributions">CARTO</a>'
          url="https://{s}.basemaps.cartocdn.com/light_all/{z}/{x}/{y}{r}.png"
          subdomains="abcd"
        />

        {/* Mostrar puntos de domicilios geocodificados */}
        {domiciliosConCoordenadas.map((domicilio: DomicilioMapaItem) => {
          const color = getColorPorTipoEvento(domicilio.tipo_evento_predominante);
          const lat = domicilio.latitud!;
          const lng = domicilio.longitud!;

          // Tamaño según cantidad de eventos
          const radius = Math.min(4 + (domicilio.total_eventos * 0.5), 12);

          return (
            <CircleMarker
              key={domicilio.id}
              center={[lat, lng]}
              radius={radius}
              pathOptions={{
                fillColor: color,
                color: "#fff",
                weight: 1.5,
                opacity: 1,
                fillOpacity: 0.75,
              }}
              eventHandlers={{
                click: () => {
                  if (onMarkerClick) {
                    onMarkerClick(domicilio);
                  }
                },
                mouseover: (e) => {
                  const layer = e.target;
                  layer.setStyle({
                    radius: 8,
                    weight: 2,
                    fillOpacity: 0.9,
                  });
                },
                mouseout: (e) => {
                  const layer = e.target;
                  layer.setStyle({
                    radius: 6,
                    weight: 1,
                    fillOpacity: 0.7,
                  });
                },
              }}
            >
<<<<<<< HEAD
              <Tooltip direction="top" opacity={0.9} permanent={false}>
                <div className="text-sm">
                  <div className="font-semibold">{domicilio.nombre}</div>
                  <div className="text-xs text-gray-600">{domicilio.total_eventos} evento{domicilio.total_eventos !== 1 ? 's' : ''}</div>
=======
              <Popup>
                <div className="p-2 min-w-[200px]">
                  <div className="font-semibold text-sm mb-1">{domicilio.nombre}</div>
                  <div className="text-xs text-gray-600 mb-2">
                    {domicilio.provincia_nombre}
                    {domicilio.departamento_nombre && ` - ${domicilio.departamento_nombre}`}
                  </div>
                  <div className="text-sm">
                    <span className="text-gray-600">Eventos: </span>
                    <span className="font-semibold">{domicilio.total_eventos}</span>
                  </div>
                  {domicilio.tipo_evento_predominante && (
                    <div className="text-sm mt-1">
                      <span className="text-gray-600">Tipo: </span>
                      <span className="font-semibold">{domicilio.tipo_evento_predominante}</span>
                    </div>
                  )}
                  <div className="text-xs text-gray-500 mt-2">
                    📍 {lat.toFixed(6)}, {lng.toFixed(6)}
                  </div>
>>>>>>> 86bf1676
                </div>
              </Tooltip>
            </CircleMarker>
          );
        })}
      </MapContainer>

      {/* Leyenda de colores por categoría de evento */}
      {!loading && domiciliosConCoordenadas.length > 0 && (
        <div className="absolute bottom-6 right-6 z-[1000] bg-white shadow-lg rounded-lg p-4 max-h-[500px] overflow-y-auto">
          <div className="font-semibold text-sm mb-3">Categorías de Eventos</div>
          <div className="space-y-1.5 text-xs">
            {(() => {
              // Agrupar eventos por categoría
              const categorias = new Map<number, Set<string>>();
              domiciliosConCoordenadas.forEach((d) => {
                if (d.tipo_evento_predominante) {
                  const cat = categorizarEvento(d.tipo_evento_predominante);
                  if (!categorias.has(cat)) {
                    categorias.set(cat, new Set());
                  }
                  categorias.get(cat)!.add(d.tipo_evento_predominante);
                }
              });

              const nombresCategorias = [
                "Respiratorias",
                "Vectoriales",
                "Alimentarias",
                "Transmisión Sexual",
                "Zoonóticas",
                "Vacunables",
                "Tuberculosis",
                "Congénitas",
                "Intoxicaciones",
                "Otras Infecciones",
                "Chagas/Hantavirus",
                "Hepatitis",
                "Vigilancia",
                "Brotes",
                "Salud Mental",
                "VIH",
                "Hantavirus",
                "Araneísmo/Ofidismo",
                "Rabia",
                "Sin Clasificar",
              ];

              return Array.from(categorias.entries())
                .sort((a, b) => a[0] - b[0])
                .map(([catIndex, eventos]) => (
                  <div key={catIndex} className="mb-2">
                    <div className="flex items-center gap-2 mb-1">
                      <div
                        className="w-3 h-3 rounded-full border border-white shadow-sm flex-shrink-0"
                        style={{ backgroundColor: COLOR_POOL[catIndex] }}
                      />
                      <span className="text-gray-900 font-medium">
                        {nombresCategorias[catIndex]}
                      </span>
                      <span className="text-gray-500">({eventos.size})</span>
                    </div>
                    <div className="ml-5 text-gray-600 space-y-0.5">
                      {Array.from(eventos)
                        .sort()
                        .slice(0, 3)
                        .map((evento) => (
                          <div key={evento} className="truncate text-[10px]">
                            • {evento}
                          </div>
                        ))}
                      {eventos.size > 3 && (
                        <div className="text-[10px] text-gray-400">
                          +{eventos.size - 3} más...
                        </div>
                      )}
                    </div>
                  </div>
                ));
            })()}
          </div>
        </div>
      )}
    </div>
  );
}<|MERGE_RESOLUTION|>--- conflicted
+++ resolved
@@ -1,10 +1,6 @@
 "use client";
 
-<<<<<<< HEAD
 import { MapContainer, TileLayer, CircleMarker, Tooltip } from "react-leaflet";
-=======
-import { MapContainer, TileLayer, CircleMarker, Popup } from "react-leaflet";
->>>>>>> 86bf1676
 import { useDomiciliosMapa, type DomicilioMapaItem } from "@/lib/api/mapa";
 import "leaflet/dist/leaflet.css";
 import "./mapa-styles.css";
@@ -14,9 +10,12 @@
 // eslint-disable-next-line @typescript-eslint/no-explicit-any
 delete (L.Icon.Default.prototype as any)._getIconUrl;
 L.Icon.Default.mergeOptions({
-  iconRetinaUrl: "https://cdnjs.cloudflare.com/ajax/libs/leaflet/1.9.4/images/marker-icon-2x.png",
-  iconUrl: "https://cdnjs.cloudflare.com/ajax/libs/leaflet/1.9.4/images/marker-icon.png",
-  shadowUrl: "https://cdnjs.cloudflare.com/ajax/libs/leaflet/1.9.4/images/marker-shadow.png",
+  iconRetinaUrl:
+    "https://cdnjs.cloudflare.com/ajax/libs/leaflet/1.9.4/images/marker-icon-2x.png",
+  iconUrl:
+    "https://cdnjs.cloudflare.com/ajax/libs/leaflet/1.9.4/images/marker-icon.png",
+  shadowUrl:
+    "https://cdnjs.cloudflare.com/ajax/libs/leaflet/1.9.4/images/marker-shadow.png",
 });
 
 interface MapaSimpleProps {
@@ -56,40 +55,75 @@
   const nombre = nombreEvento.toLowerCase();
 
   // Respiratorias agudas (0)
-  if (nombre.includes("covid") || nombre.includes("influenza") || nombre.includes("irag") ||
-      nombre.includes("respiratoria") || nombre.includes("meningoencefalitis")) {
+  if (
+    nombre.includes("covid") ||
+    nombre.includes("influenza") ||
+    nombre.includes("irag") ||
+    nombre.includes("respiratoria") ||
+    nombre.includes("meningoencefalitis")
+  ) {
     return 0;
   }
 
   // Vectoriales principales (1)
-  if (nombre.includes("dengue") || nombre.includes("zika") || nombre.includes("chikungunya") ||
-      nombre.includes("paludismo") || nombre.includes("malaria")) {
+  if (
+    nombre.includes("dengue") ||
+    nombre.includes("zika") ||
+    nombre.includes("chikungunya") ||
+    nombre.includes("paludismo") ||
+    nombre.includes("malaria")
+  ) {
     return 1;
   }
 
   // Transmisión alimentaria/fecal-oral (2)
-  if (nombre.includes("diarrea") || nombre.includes("eta") || nombre.includes("brote") ||
-      nombre.includes("suh") || nombre.includes("triquinelosis") || nombre.includes("fecal")) {
+  if (
+    nombre.includes("diarrea") ||
+    nombre.includes("eta") ||
+    nombre.includes("brote") ||
+    nombre.includes("suh") ||
+    nombre.includes("triquinelosis") ||
+    nombre.includes("fecal")
+  ) {
     return 2;
   }
 
   // Transmisión sexual (3)
-  if (nombre.includes("vih") || nombre.includes("sífilis") || nombre.includes("gonorrea") ||
-      (nombre.includes("hepatitis") && (nombre.includes("b") || nombre.includes("c")))) {
+  if (
+    nombre.includes("vih") ||
+    nombre.includes("sífilis") ||
+    nombre.includes("gonorrea") ||
+    (nombre.includes("hepatitis") &&
+      (nombre.includes("b") || nombre.includes("c")))
+  ) {
     return 3;
   }
 
   // Zoonóticas (4)
-  if (nombre.includes("rabia") || nombre.includes("leptospirosis") || nombre.includes("hidatidosis") ||
-      nombre.includes("brucelosis") || nombre.includes("araneísmo") || nombre.includes("ofidismo") ||
-      nombre.includes("latrodectus") || nombre.includes("loxosceles")) {
+  if (
+    nombre.includes("rabia") ||
+    nombre.includes("leptospirosis") ||
+    nombre.includes("hidatidosis") ||
+    nombre.includes("brucelosis") ||
+    nombre.includes("araneísmo") ||
+    nombre.includes("ofidismo") ||
+    nombre.includes("latrodectus") ||
+    nombre.includes("loxosceles")
+  ) {
     return 4;
   }
 
   // Vacunables (5)
-  if (nombre.includes("coqueluche") || nombre.includes("parotiditis") || nombre.includes("sarampión") ||
-      nombre.includes("rubéola") || nombre.includes("poliomielitis") || nombre.includes("varicela") ||
-      nombre.includes("exantemática") || nombre.includes("paf")) {
+  if (
+    nombre.includes("coqueluche") ||
+    nombre.includes("parotiditis") ||
+    nombre.includes("sarampión") ||
+    nombre.includes("rubéola") ||
+    nombre.includes("poliomielitis") ||
+    nombre.includes("varicela") ||
+    nombre.includes("exantemática") ||
+    nombre.includes("paf")
+  ) {
     return 5;
   }
 
@@ -99,21 +133,38 @@
   }
 
   // Pediátricas/Congénitas (7)
-  if (nombre.includes("congénito") || nombre.includes("lactante") || nombre.includes("hipotiroidismo") ||
-      nombre.includes("fibrosis") || nombre.includes("biotinidasa") || nombre.includes("expuesto perinatal") ||
-      nombre.includes("rn expuesto")) {
+  if (
+    nombre.includes("congénito") ||
+    nombre.includes("lactante") ||
+    nombre.includes("hipotiroidismo") ||
+    nombre.includes("fibrosis") ||
+    nombre.includes("biotinidasa") ||
+    nombre.includes("expuesto perinatal") ||
+    nombre.includes("rn expuesto")
+  ) {
     return 7;
   }
 
   // Intoxicaciones (8)
-  if (nombre.includes("intoxicación") || nombre.includes("intento de suicidio") ||
-      nombre.includes("monóxido") || nombre.includes("medicamentosa") || nombre.includes("tóxicos")) {
+  if (
+    nombre.includes("intoxicación") ||
+    nombre.includes("intento de suicidio") ||
+    nombre.includes("monóxido") ||
+    nombre.includes("medicamentosa") ||
+    nombre.includes("tóxicos")
+  ) {
     return 8;
   }
 
   // Otras infecciones (9)
-  if (nombre.includes("candidemia") || nombre.includes("candidiasis") || nombre.includes("bartonelosis") ||
-      nombre.includes("tifoidea") || nombre.includes("paratifoidea") || nombre.includes("invasivas")) {
+  if (
+    nombre.includes("candidemia") ||
+    nombre.includes("candidiasis") ||
+    nombre.includes("bartonelosis") ||
+    nombre.includes("tifoidea") ||
+    nombre.includes("paratifoidea") ||
+    nombre.includes("invasivas")
+  ) {
     return 9;
   }
 
@@ -128,8 +179,14 @@
   }
 
   // Eventos especiales (12)
-  if (nombre.includes("emergente") || nombre.includes("genómica") || nombre.includes("vigilancia") ||
-      nombre.includes("centinela") || nombre.includes("seguimiento") || nombre.includes("especiales")) {
+  if (
+    nombre.includes("emergente") ||
+    nombre.includes("genómica") ||
+    nombre.includes("vigilancia") ||
+    nombre.includes("centinela") ||
+    nombre.includes("seguimiento") ||
+    nombre.includes("especiales")
+  ) {
     return 12;
   }
 
@@ -168,7 +225,9 @@
 };
 
 // Obtener color según tipo de evento predominante
-const getColorPorTipoEvento = (tipoEventoPredominante?: string | null): string => {
+const getColorPorTipoEvento = (
+  tipoEventoPredominante?: string | null
+): string => {
   const categoria = categorizarEvento(tipoEventoPredominante);
   return COLOR_POOL[categoria];
 };
@@ -179,12 +238,17 @@
   isLoading: isLoadingProp,
 }: MapaSimpleProps) {
   // Usar datos del prop si están disponibles, si no, hacer query independiente
-  const { data: dataFallback, isLoading: isLoadingFallback, error: errorFallback } = useDomiciliosMapa({
+  const {
+    data: dataFallback,
+    isLoading: isLoadingFallback,
+    error: errorFallback,
+  } = useDomiciliosMapa({
     limit: 50000, // Cargar todos los domicilios geocodificados
   });
 
   const domicilios = domiciliosProp || dataFallback?.data?.items || [];
-  const loading = isLoadingProp !== undefined ? isLoadingProp : isLoadingFallback;
+  const loading =
+    isLoadingProp !== undefined ? isLoadingProp : isLoadingFallback;
   const error = domiciliosProp ? undefined : errorFallback;
 
   // Todos los domicilios retornados ya tienen coordenadas válidas (filtrado en backend)
@@ -233,12 +297,14 @@
 
         {/* Mostrar puntos de domicilios geocodificados */}
         {domiciliosConCoordenadas.map((domicilio: DomicilioMapaItem) => {
-          const color = getColorPorTipoEvento(domicilio.tipo_evento_predominante);
+          const color = getColorPorTipoEvento(
+            domicilio.tipo_evento_predominante
+          );
           const lat = domicilio.latitud!;
           const lng = domicilio.longitud!;
 
           // Tamaño según cantidad de eventos
-          const radius = Math.min(4 + (domicilio.total_eventos * 0.5), 12);
+          const radius = Math.min(4 + domicilio.total_eventos * 0.5, 12);
 
           return (
             <CircleMarker
@@ -276,33 +342,13 @@
                 },
               }}
             >
-<<<<<<< HEAD
               <Tooltip direction="top" opacity={0.9} permanent={false}>
                 <div className="text-sm">
                   <div className="font-semibold">{domicilio.nombre}</div>
-                  <div className="text-xs text-gray-600">{domicilio.total_eventos} evento{domicilio.total_eventos !== 1 ? 's' : ''}</div>
-=======
-              <Popup>
-                <div className="p-2 min-w-[200px]">
-                  <div className="font-semibold text-sm mb-1">{domicilio.nombre}</div>
-                  <div className="text-xs text-gray-600 mb-2">
-                    {domicilio.provincia_nombre}
-                    {domicilio.departamento_nombre && ` - ${domicilio.departamento_nombre}`}
+                  <div className="text-xs text-gray-600">
+                    {domicilio.total_eventos} evento
+                    {domicilio.total_eventos !== 1 ? "s" : ""}
                   </div>
-                  <div className="text-sm">
-                    <span className="text-gray-600">Eventos: </span>
-                    <span className="font-semibold">{domicilio.total_eventos}</span>
-                  </div>
-                  {domicilio.tipo_evento_predominante && (
-                    <div className="text-sm mt-1">
-                      <span className="text-gray-600">Tipo: </span>
-                      <span className="font-semibold">{domicilio.tipo_evento_predominante}</span>
-                    </div>
-                  )}
-                  <div className="text-xs text-gray-500 mt-2">
-                    📍 {lat.toFixed(6)}, {lng.toFixed(6)}
-                  </div>
->>>>>>> 86bf1676
                 </div>
               </Tooltip>
             </CircleMarker>
@@ -313,7 +359,9 @@
       {/* Leyenda de colores por categoría de evento */}
       {!loading && domiciliosConCoordenadas.length > 0 && (
         <div className="absolute bottom-6 right-6 z-[1000] bg-white shadow-lg rounded-lg p-4 max-h-[500px] overflow-y-auto">
-          <div className="font-semibold text-sm mb-3">Categorías de Eventos</div>
+          <div className="font-semibold text-sm mb-3">
+            Categorías de Eventos
+          </div>
           <div className="space-y-1.5 text-xs">
             {(() => {
               // Agrupar eventos por categoría
