"use client";
<<<<<<< HEAD
=======

import { useState } from "react";
>>>>>>> b36b2d83

import { useEffect, useState } from "react";

export default function GruposEtariosPage() {
  const [configs, setConfigs] = useState<any[]>([]);
  const [nombre, setNombre] = useState("");
  const [descripcion, setDescripcion] = useState("");
  const [rangos, setRangos] = useState([{ desde: 0, hasta: "", unidad: "años" }]);
  const [loading, setLoading] = useState(false);

  const API_URL = `${process.env.NEXT_PUBLIC_API_HOST}/api/v1/grupos_etarios`;

  const cargar = async () => {
    try {
      const res = await fetch(API_URL, { cache: "no-store" });
      if (!res.ok) throw new Error("Error al obtener datos");
      const data = await res.json();
      setConfigs(data);
    } catch (err) {
      console.error(err);
    }
  };
  
    const comparar = (h: number, u1: string, r2: number, d: string) => {
        if (u1 == "dias"){
            const v1 = math.round(h/30.4);
	}
        if (u1 == "años"){
            const v1 = h*12;
	}
        if (u1 == "meses"){
            const v1 = h;
	}
        if (u2 == "dias"){
            const v2 = math.round(d/30.4);
	}
        if (u2 == "años"){
            const v2 = d*12;
	}
        if (u1 == "meses"){
            const v2 = d;
	}
        if (v1 == v2){
            return 0;
	}
        if (v1 > v2){
            return 1;
	}
        return -1;
    } 
  
    const validar = () => {
        for(var _i = 0; _i < rangos.length; _i++){
            switch (comparar(rangos[i].hasta, rangos[i].unidad, rangos[i+1].desde, rangos[i+1].unidad)){
                case 0:
                    break;
                case 1:
                    return 1;
                case -1:
                    return -1;
        }
        return 0;
    }

  useEffect(() => {
    cargar();
  }, []);

  const crear = async (e: React.FormEvent) => {
    e.preventDefault();
    setLoading(true);
    const val = validar();
    if(val == 0){
        try {
          const payload = { nombre, descripcion, rangos };
          const res = await fetch(API_URL, {
            method: "POST",
            headers: { "Content-Type": "application/json" },
            body: JSON.stringify(payload),
          });
          if (!res.ok) throw new Error("Error al crear configuración");
          await cargar();
          setNombre("");
          setDescripcion("");
          setRangos([{ desde: 0, hasta: "", unidad: "años" }]);
        } catch (err) {
          console.error(err);
        } finally {
          setLoading(false);
        }
    }
    if (val == 1)
        throw new Error("Los rangos se superponen");
    if (val == -1)
        throw new Error("Los rangos no son continuos");
  };

  const eliminar = async (id: number) => {
    if (!confirm("¿Eliminar esta configuración?")) return;
    try {
      const res = await fetch(`${API_URL}/${id}`, { method: "DELETE" });
      if (!res.ok) throw new Error("Error al eliminar configuración");
      await cargar();
    } catch (err) {
      console.error(err);
    }
  };

  const actualizarRango = (index: number, field: string, value: any) => {
    const nuevos = [...rangos];
    nuevos[index][field] = value;

    // si se cambia "hasta", actualizar el "desde" del siguiente
    if (field === "hasta" && nuevos[index + 1]) {
      nuevos[index + 1].desde = parseFloat(value) || 0;
    }
    setRangos(nuevos);
  };

  const agregarRango = () => {
    const ultimo = rangos[rangos.length - 1];
    const nuevoDesde = parseFloat(ultimo.hasta) || 0;
    setRangos([...rangos, { desde: nuevoDesde, hasta: "", unidad: ultimo.unidad }]);
  };

  const eliminarRango = (index: number) => {
    const nuevos = rangos.filter((_, i) => i !== index);
    setRangos(nuevos);
  };

function unidadesPermitidas(desde: number, unidad: string) {
    if (unidad == "días")
        if (desde >= 365)
            return ["años"];
    if (unidad == "meses")
        if (desde >= 12)
            return ["años"];
    return ["días", "meses", "años"];
}


  return (
    <div className="max-w-3xl mx-auto p-6 space-y-6">
      <h1 className="text-2xl font-bold mb-4">Configuraciones de Grupos Etarios</h1>

      <form onSubmit={crear} className="border p-4 rounded space-y-3">
        <h2 className="font-semibold">Nueva configuración</h2>

        <input
          type="text"
          value={nombre}
          onChange={(e) => setNombre(e.target.value)}
          placeholder="Nombre"
          className="border rounded p-2 w-full"
          required
        />

        <div className="space-y-2">
          <h3 className="font-medium">Rangos</h3>
            {rangos.map((r, i) => {
              const unidadesDisponibles = unidadesPermitidas(r.desde, r.unidad);

              // Si la unidad actual ya no está disponible, ajustarla automáticamente
              if (!unidadesDisponibles.includes(r.unidad)) {
                r.unidad = unidadesDisponibles[0];
              }

              return (
                <div key={i} className="flex items-center space-x-2">
                  <input
                    type="number"
                    value={r.desde}
                    readOnly
                    className="border p-2 w-20 rounded bg-gray-100"
                  />
                  <span>a</span>
                  <input
                    type="number"
                    value={r.hasta}
                    onChange={(e) => actualizarRango(i, "hasta", e.target.value)}
                    placeholder="hasta"
                    className="border p-2 w-20 rounded"
                  />

                  <select
                    value={r.unidad}
                    onChange={(e) => actualizarRango(i, "unidad", e.target.value)}
                    className="border p-2 rounded"
                  >
                    {unidadesDisponibles.map((u) => (
                      <option key={u} value={u}>
                        {u}
                      </option>
                    ))}
                  </select>

                  {i === rangos.length - 1 && (
                    <button
                      type="button"
                      onClick={agregarRango}
                      className="text-green-600 hover:text-green-800 font-bold text-lg"
                    >
                      +
                    </button>
                  )}
                  {rangos.length > 1 && (
                    <button
                      type="button"
                      onClick={() => eliminarRango(i)}
                      className="text-red-600 hover:text-red-800 font-bold text-lg"
                    >
                      -
                    </button>
                  )}
                </div>
              );
            })}
        </div>

        <button
          type="submit"
          disabled={loading}
          className="bg-blue-600 text-white px-4 py-2 rounded hover:bg-blue-700"
        >
          {loading ? "Guardando..." : "Guardar configuración"}
        </button>
      </form>

      <hr className="my-6" />

      {configs.length === 0 ? (
        <p className="text-gray-500">No hay configuraciones guardadas.</p>
      ) : (
        <div className="space-y-3">
          {configs.map((c) => (
            <div key={c.id} className="border p-3 rounded flex justify-between items-start">
              <div>
                <h3 className="font-semibold">{c.nombre}</h3>
                <p className="text-sm text-gray-500">{c.descripcion}</p>
                <ul className="mt-2 text-sm text-gray-700">
                  {c.rangos.map((r: any, i: number) => (
                    <li key={i}>
                      {r.desde} – {r.hasta ?? "+"} {r.unidad}
                    </li>
                  ))}
                </ul>
              </div>
              <button
                onClick={() => eliminar(c.id)}
                className="bg-red-500 text-white px-3 py-1 rounded hover:bg-red-600"
              >
                Eliminar
              </button>
            </div>
          ))}
        </div>
      )}
    </div>
  );
}<|MERGE_RESOLUTION|>--- conflicted
+++ resolved
@@ -1,9 +1,6 @@
 "use client";
-<<<<<<< HEAD
-=======
 
 import { useState } from "react";
->>>>>>> b36b2d83
 
 import { useEffect, useState } from "react";
 
